--- conflicted
+++ resolved
@@ -208,6 +208,7 @@
         secret = []
         cred_type = []
         creds = []  # list of tuples (cred_id, domain, username, secret, cred_type, pillaged_from) coming from the database
+        data = []  # Arbitrary data needed for the login, e.g. ssh_key
 
         for cred_id in self.args.cred_id:
             if isinstance(cred_id, str) and cred_id.lower() == 'all':
@@ -226,7 +227,7 @@
             secret.append(secret_single)
             cred_type.append(cred_type_single)
 
-        return domain, username, owned, secret, cred_type
+        return domain, username, owned, secret, cred_type, data
 
     def parse_credentials(self):
         """
@@ -285,7 +286,6 @@
                             secret.append(line.strip())
                             cred_type.append('hash')
                 else:
-<<<<<<< HEAD
                     secret.append(ntlm_hash)
                     cred_type.append('hash')
 
@@ -301,9 +301,9 @@
                     secret.append(aesKey)
                     cred_type.append('aesKey')
 
-        return domain, username, owned, secret, cred_type
-
-    def try_credentials(self, domain, username, owned, secret, cred_type):
+        return domain, username, owned, secret, cred_type, [None] * len(secret)
+
+    def try_credentials(self, domain, username, owned, secret, cred_type, data=None):
         """
         Try to login using the specified credentials and protocol.
         Possible login methods are:
@@ -320,8 +320,10 @@
             if cred_type == 'plaintext':
                 if self.args.kerberos:
                     return self.kerberos_login(domain, username, secret, '', '', self.kdcHost, False)
-                elif hasattr(self.args, "domain"):
+                elif hasattr(self.args, "domain"):  # Some protocolls don't use domain for login
                     return self.plaintext_login(domain, username, secret)
+                elif self.args.protocol == 'ssh':
+                    return self.plaintext_login(username, secret, data)
                 else:
                     return self.plaintext_login(username, secret)
             elif cred_type == 'hash':
@@ -337,71 +339,33 @@
 
         :return: True if the login was successful and "--continue-on-success" was not specified, False otherwise.
         """
-        # domain[n] always corresponds to username[n]
+        # domain[n] always corresponds to username[n] and owned [n]
         domain = []
         username = []
         owned = []  # Determines whether we have found a valid credential for this user. Default: False
         # secret[n] always corresponds to cred_type[n]
         secret = []
         cred_type = []
+        data = []  # Arbitrary data needed for the login, e.g. ssh_key
 
         if self.args.cred_id:
-            db_domain, db_username, db_owned, db_secret, db_cred_type = self.query_db_creds()
+            db_domain, db_username, db_owned, db_secret, db_cred_type, db_data = self.query_db_creds()
             domain.extend(db_domain)
             username.extend(db_username)
             owned.extend(db_owned)
             secret.extend(db_secret)
             cred_type.extend(db_cred_type)
+            data.extend(db_data)
 
         if self.args.username:
-            parsed_domain, parsed_username, parsed_owned, parsed_secret, parsed_cred_type = self.parse_credentials()
+            parsed_domain, parsed_username, parsed_owned, parsed_secret, parsed_cred_type, parsed_data = self.parse_credentials()
             domain.extend(parsed_domain)
             username.extend(parsed_username)
             owned.extend(parsed_owned)
             secret.extend(parsed_secret)
             cred_type.extend(parsed_cred_type)
-
-=======
-                    creds = self.db.get_credentials(filter_term=int(cred_id))
-
-                for cred in creds:
-                    self.logger.debug(cred)
-                    try:
-                        if self.protocol == "SSH":
-                            c_id, username, password, cred_type = cred
-                            if cred_type == "key":
-                                key_data = self.db.get_keys(cred_id=cred_id)[0].data
-                                if self.plaintext_login(username, password, private_key=key_data):
-                                    return True
-                        else:
-                            # will probably need to add additional checks here for each protocol, but this was initially
-                            # for SMB
-                            c_id, domain, username, password, cred_type, pillaged_from = cred
-
-                        if cred_type and password:
-                            if not domain:
-                                domain = self.domain
-
-                            if self.args.local_auth:
-                                domain = self.domain
-                            elif self.args.domain:
-                                domain = self.args.domain
-
-                            if cred_type == "hash" and not self.over_fail_limit(username):
-                                if self.args.kerberos:
-                                    if self.kerberos_login(domain, username, "", password, "", self.kdcHost, False):
-                                        return True
-                                elif self.hash_login(domain, username, password):
-                                    return True
-                            elif cred_type == "plaintext" and not self.over_fail_limit(username):
-                                if self.args.kerberos:
-                                    if self.kerberos_login(domain, username, password, "", "", self.kdcHost, False):
-                                        return True
-                                elif self.plaintext_login(domain, username, password):
-                                    return True
-                    except IndexError:
-                        self.logger.fail("Invalid database credential ID!")
->>>>>>> 87ff0d07
+            data.extend(parsed_data)
+
         if self.args.use_kcache:
             with sem:
                 username = self.args.username[0] if len(self.args.username) else ""
@@ -413,7 +377,7 @@
         if not self.args.no_bruteforce:
             for secr_index, secr in enumerate(secret):
                 for user_index, user in enumerate(username):
-                    if self.try_credentials(domain[user_index], user, owned[user_index], secr, cred_type[secr_index]):
+                    if self.try_credentials(domain[user_index], user, owned[user_index], secr, cred_type[secr_index], data[secr_index]):
                         owned[user_index] = True
                         if not self.args.continue_on_success:
                             return True
@@ -422,7 +386,7 @@
                 self.logger.error("Number provided of usernames and passwords/hashes do not match!")
                 return False
             for user_index, user in enumerate(username):
-                if self.try_credentials(domain[user_index], user, owned[user_index], secret[user_index], cred_type[user_index]) and not self.args.continue_on_success:
+                if self.try_credentials(domain[user_index], user, owned[user_index], secret[user_index], cred_type[user_index], data[user_index]) and not self.args.continue_on_success:
                     owned[user_index] = True
                     if not self.args.continue_on_success:
                         return True
