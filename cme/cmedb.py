--- conflicted
+++ resolved
@@ -110,7 +110,6 @@
     def do_exit(self, line):
         self.db.shutdown_db()
         sys.exit()
-<<<<<<< HEAD
 
     @staticmethod
     def help_exit():
@@ -119,16 +118,6 @@
         """
         print_help(help_string)
 
-=======
-
-    @staticmethod
-    def help_exit():
-        help_string = """
-        Exits
-        """
-        print_help(help_string)
-
->>>>>>> 3b6d335b
     def do_back(self, line):
         raise UserExitedProto
 
@@ -342,7 +331,6 @@
             writable_keys = [key[2] for key in keys]
             filename = line[2]
             write_list(filename, writable_keys)
-<<<<<<< HEAD
         elif command == "wcc":
             if len(line) < 3:
                 print("[-] invalid arguments, export wcc <simple|detailed> <filename>")
@@ -411,10 +399,6 @@
             print("[+] WCC exported")
         else:
             print("[-] Invalid argument, specify creds, hosts, local_admins, shares, wcc or dpapi")
-=======
-        else:
-            print("[-] Invalid argument, specify creds, hosts, local_admins, shares or dpapi")
->>>>>>> 3b6d335b
 
     @staticmethod
     def help_export():
@@ -541,11 +525,7 @@
         if subcommand == "create":
             new_workspace = line.split()[1].strip()
             print(f"[*] Creating workspace '{new_workspace}'")
-<<<<<<< HEAD
-            create_workspace(new_workspace, self.p_loader, self.protocols)
-=======
             self.create_workspace(new_workspace, self.p_loader, self.protocols)
->>>>>>> 3b6d335b
             self.do_workspace(new_workspace)
         elif subcommand == "list":
             print("[*] Enumerating Workspaces")
@@ -578,31 +558,6 @@
         """
         print_help(help_string)
 
-<<<<<<< HEAD
-
-def create_workspace(workspace_name, p_loader, protocols):
-    os.mkdir(path_join(WORKSPACE_DIR, workspace_name))
-
-    for protocol in protocols.keys():
-        protocol_object = p_loader.load_protocol(protocols[protocol]["dbpath"])
-        proto_db_path = path_join(WORKSPACE_DIR, workspace_name, f"{protocol}.db")
-
-        if not exists(proto_db_path):
-            print(f"[*] Initializing {protocol.upper()} protocol database")
-            conn = connect(proto_db_path)
-            c = conn.cursor()
-
-            # try to prevent some weird sqlite I/O errors
-            c.execute("PRAGMA journal_mode = OFF")
-            c.execute("PRAGMA foreign_keys = 1")
-
-            getattr(protocol_object, "database").db_schema(c)
-
-            # commit the changes and close everything off
-            conn.commit()
-            conn.close()
-
-=======
     @staticmethod
     def create_workspace(workspace_name, p_loader, protocols):
         os.mkdir(path_join(WORKSPACE_DIR, workspace_name))
@@ -629,12 +584,7 @@
 
 def delete_workspace(workspace_name):
     shutil.rmtree(path_join(WORKSPACE_DIR, workspace_name))
->>>>>>> 3b6d335b
-
-def delete_workspace(workspace_name):
-    shutil.rmtree(path_join(WORKSPACE_DIR, workspace_name))
-
-<<<<<<< HEAD
+
 
 def initialize_db(logger):
     if not exists(path_join(WS_PATH, "default")):
@@ -662,34 +612,6 @@
             conn.close()
 
 
-=======
-def initialize_db(logger):
-    if not exists(path_join(WS_PATH, "default")):
-        logger.debug("Creating default workspace")
-        os.mkdir(path_join(WS_PATH, "default"))
-
-    p_loader = ProtocolLoader()
-    protocols = p_loader.get_protocols()
-    for protocol in protocols.keys():
-        protocol_object = p_loader.load_protocol(protocols[protocol]["dbpath"])
-        proto_db_path = path_join(WS_PATH, "default", f"{protocol}.db")
-
-        if not exists(proto_db_path):
-            logger.debug(f"Initializing {protocol.upper()} protocol database")
-            conn = connect(proto_db_path)
-            c = conn.cursor()
-            # try to prevent some weird sqlite I/O errors
-            c.execute("PRAGMA journal_mode = OFF")  # could try setting to PERSIST if DB corruption starts occurring
-            c.execute("PRAGMA foreign_keys = 1")
-            # set a small timeout (5s) so if another thread is writing to the database, the entire program doesn't crash
-            c.execute("PRAGMA busy_timeout = 5000")
-            getattr(protocol_object, "database").db_schema(c)
-            # commit the changes and close everything off
-            conn.commit()
-            conn.close()
-
-
->>>>>>> 3b6d335b
 def main():
     if not exists(CONFIG_PATH):
         print("[-] Unable to find config file")
