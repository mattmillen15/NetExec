--- conflicted
+++ resolved
@@ -32,31 +32,8 @@
 
     @staticmethod
     def proto_args(parser, std_parser, module_parser):
-<<<<<<< HEAD
         winrm_parser = parser.add_parser('winrm', help="own stuff using WINRM", parents=[std_parser, module_parser])
         winrm_parser.add_argument("-H", '--hash', metavar="HASH", dest='hash', nargs='+', default=[], help='NTLM hash(es) or file(s) containing NTLM hashes')
-=======
-        winrm_parser = parser.add_parser("winrm", help="own stuff using WINRM", parents=[std_parser, module_parser])
-        winrm_parser.add_argument(
-            "-H",
-            "--hash",
-            metavar="HASH",
-            dest="hash",
-            nargs="+",
-            default=[],
-            help="NTLM hash(es) or file(s) containing NTLM hashes",
-        )
-        winrm_parser.add_argument(
-            "--no-bruteforce",
-            action="store_true",
-            help=("No spray when using file for username and password (user1 =>" " password1, user2 => password2"),
-        )
-        winrm_parser.add_argument(
-            "--continue-on-success",
-            action="store_true",
-            help="continues authentication attempts even after successes",
-        )
->>>>>>> 8559d0f1
         winrm_parser.add_argument("--port", type=int, default=0, help="Custom WinRM port")
         winrm_parser.add_argument("--ssl", action="store_true", help="Connect to SSL Enabled WINRM")
         winrm_parser.add_argument(
@@ -362,14 +339,8 @@
                 self.db.add_admin_user("plaintext", domain, self.username, self.password, self.host)  # , user_id=user_id)
 
             if not self.args.local_auth:
-<<<<<<< HEAD
-                add_user_bh(self.username, self.domain, self.logger, self.config) 
+                add_user_bh(self.username, self.domain, self.logger, self.config)
             return True
-=======
-                add_user_bh(self.username, self.domain, self.logger, self.config)
-            if not self.args.continue_on_success:
-                return True
->>>>>>> 8559d0f1
         except Exception as e:
             if "with ntlm" in str(e):
                 self.logger.fail(f"{self.domain}\\{self.username}:{process_secret(self.password)} {self.mark_pwned()}")
