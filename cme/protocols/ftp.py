#!/usr/bin/env python3
# -*- coding: utf-8 -*-
from cme.config import process_secret
from cme.connection import *
from cme.logger import CMEAdapter
from ftplib import FTP, error_reply, error_temp, error_perm, error_proto


class ftp(connection):
<<<<<<< HEAD
    def __init__(self, args, db, host):
        self.protocol = "FTP"
        self.remote_version = None

        super().__init__(args, db, host)

    @staticmethod
    def proto_args(parser, std_parser, module_parser):
        ftp_parser = parser.add_parser("ftp", help="own stuff using FTP", parents=[std_parser, module_parser])
        ftp_parser.add_argument(
            "--no-bruteforce",
            action="store_true",
            help="No spray when using file for username and password (user1 => password1, user2 => password2",
        )
        ftp_parser.add_argument("--port", type=int, default=21, help="FTP port (default: 21)")
        ftp_parser.add_argument(
            "--continue-on-success",
            action="store_true",
            help="continues authentication attempts even after successes",
        )

        cgroup = ftp_parser.add_argument_group("FTP Access", "Options for enumerating your access")
        cgroup.add_argument("--ls", action="store_true", help="List files in the directory")
        return parser

=======
>>>>>>> 9efecb8c
    def proto_logger(self):
        self.logger = CMEAdapter(
            extra={
                "protocol": "FTP",
                "host": self.host,
                "port": self.args.port,
                "hostname": self.hostname,
            }
        )

    def proto_flow(self):
        self.proto_logger()
        if self.create_conn_obj():
            if self.enum_host_info():
                if self.print_host_info():
                    if self.login():
                        pass

    def enum_host_info(self):
        welcome = self.conn.getwelcome()
        self.logger.debug(f"Welcome result: {welcome}")
        self.remote_version = welcome.split("220", 1)[1].strip()  # strip out the extra space in the front
        self.logger.debug(f"Remote version: {self.remote_version}")
        return True

    def print_host_info(self):
        self.logger.display(f"Banner: {self.remote_version}")
        return True

    def create_conn_obj(self):
        self.conn = FTP()
        try:
            self.conn.connect(host=self.host, port=self.args.port)
        except error_reply:
            return False
        except error_temp:
            return False
        except error_perm:
            return False
        except error_proto:
            return False
        except socket.error:
            return False
        return True

    def plaintext_login(self, username, password):
        try:
            resp = self.conn.login(user=username, passwd=password)
            self.logger.debug(f"Response: {resp}")
            # 230 is "User logged in, proceed" response, ftplib raises an exception on failed login
            if "230" in resp:
                if username in ["anonymous", ""] and password in ["", "-"]:
                    self.logger.success(f"{username}:{process_secret(password)} {highlight('- Anonymous Login!')}")
                else:
                    self.logger.success(f"{username}:{process_secret(password)}")

            if self.args.ls:
                files = self.list_directory_full()
                self.logger.display(f"Directory Listing")
                for file in files:
                    self.logger.highlight(file)

<<<<<<< HEAD
            if not self.args.continue_on_success:
                self.conn.close()
                return True

=======
>>>>>>> 9efecb8c
            self.conn.close()
            return True
        except Exception as e:
            self.logger.fail(f"{username}:{process_secret(password)} (Response:{e})")
            self.conn.close()
            return False

    def list_directory_full(self):
        # in the future we can use mlsd/nlst if we want, but this gives a full output like `ls -la`
        # ftplib's "dir" prints directly to stdout, and "nlst" only returns the folder name, not full details
        files = []
        self.conn.retrlines("LIST", callback=files.append)
        return files

    def supported_commands(self):
        raw_supported_commands = self.conn.sendcmd("HELP")
        supported_commands = [item for sublist in (x.split() for x in raw_supported_commands.split("\n")[1:-1]) for item in sublist]
        self.logger.debug(f"Supported commands: {supported_commands}")
        return supported_commands<|MERGE_RESOLUTION|>--- conflicted
+++ resolved
@@ -7,34 +7,12 @@
 
 
 class ftp(connection):
-<<<<<<< HEAD
     def __init__(self, args, db, host):
         self.protocol = "FTP"
         self.remote_version = None
 
         super().__init__(args, db, host)
 
-    @staticmethod
-    def proto_args(parser, std_parser, module_parser):
-        ftp_parser = parser.add_parser("ftp", help="own stuff using FTP", parents=[std_parser, module_parser])
-        ftp_parser.add_argument(
-            "--no-bruteforce",
-            action="store_true",
-            help="No spray when using file for username and password (user1 => password1, user2 => password2",
-        )
-        ftp_parser.add_argument("--port", type=int, default=21, help="FTP port (default: 21)")
-        ftp_parser.add_argument(
-            "--continue-on-success",
-            action="store_true",
-            help="continues authentication attempts even after successes",
-        )
-
-        cgroup = ftp_parser.add_argument_group("FTP Access", "Options for enumerating your access")
-        cgroup.add_argument("--ls", action="store_true", help="List files in the directory")
-        return parser
-
-=======
->>>>>>> 9efecb8c
     def proto_logger(self):
         self.logger = CMEAdapter(
             extra={
@@ -97,15 +75,11 @@
                 for file in files:
                     self.logger.highlight(file)
 
-<<<<<<< HEAD
             if not self.args.continue_on_success:
                 self.conn.close()
                 return True
 
-=======
->>>>>>> 9efecb8c
             self.conn.close()
-            return True
         except Exception as e:
             self.logger.fail(f"{username}:{process_secret(password)} (Response:{e})")
             self.conn.close()
