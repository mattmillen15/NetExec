--- conflicted
+++ resolved
@@ -166,13 +166,7 @@
             except Exception as e:
                 pass
 
-<<<<<<< HEAD
-    async def connect_rdp(self, url):
-        connectionfactory = RDPConnectionFactory.from_url(url, self.iosettings)
-        self.conn = connectionfactory.create_connection_newtarget(self.host, self.iosettings)
-=======
     async def connect_rdp(self):
->>>>>>> d5d2d546
         _, err = await self.conn.connect()
         if err is not None:
             raise err
