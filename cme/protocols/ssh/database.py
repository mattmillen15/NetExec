#!/usr/bin/env python3
# -*- coding: utf-8 -*-
from sqlalchemy.dialects.sqlite import Insert
from sqlalchemy.orm import sessionmaker, scoped_session
from sqlalchemy import MetaData, Table, select, func, delete
from sqlalchemy.exc import (
    IllegalStateChangeError,
    NoInspectionAvailable,
    NoSuchTableError,
)

import os
<<<<<<< HEAD
=======
from pathlib import Path
>>>>>>> 3b6d335b
import configparser

from cme.logger import cme_logger
from cme.paths import CME_PATH

# we can't import config.py due to a circular dependency, so we have to create redundant code unfortunately
cme_config = configparser.ConfigParser()
cme_config.read(os.path.join(CME_PATH, "cme.conf"))
cme_workspace = cme_config.get("CME", "workspace", fallback="default")


class database:
    def __init__(self, db_engine):
        self.CredentialsTable = None
        self.HostsTable = None
        self.LoggedinRelationsTable = None
        self.AdminRelationsTable = None
        self.KeysTable = None

        self.db_engine = db_engine
<<<<<<< HEAD
=======
        self.db_path = self.db_engine.url.database
        self.protocol = Path(self.db_path).stem.upper()
>>>>>>> 3b6d335b
        self.metadata = MetaData()
        self.reflect_tables()
        session_factory = sessionmaker(bind=self.db_engine, expire_on_commit=True)

        Session = scoped_session(session_factory)
        self.sess = Session()

    @staticmethod
    def db_schema(db_conn):
<<<<<<< HEAD
        db_conn.execute(
            """CREATE TABLE "credentials" (
=======
        db_conn.execute("""CREATE TABLE "credentials" (
>>>>>>> 3b6d335b
            "id" integer PRIMARY KEY,
            "username" text,
            "password" text,
            "credtype" text
<<<<<<< HEAD
        )"""
        )
        db_conn.execute(
            """CREATE TABLE "hosts" (
=======
        )""")
        db_conn.execute("""CREATE TABLE "hosts" (
>>>>>>> 3b6d335b
            "id" integer PRIMARY KEY,
            "host" text,
            "port" integer,
            "banner" text,
            "os" text
<<<<<<< HEAD
        )"""
        )
        db_conn.execute(
            """CREATE TABLE "loggedin_relations" (
=======
        )""")
        db_conn.execute("""CREATE TABLE "loggedin_relations" (
>>>>>>> 3b6d335b
            "id" integer PRIMARY KEY,
            "credid" integer,
            "hostid" integer,
            "shell" boolean,
            FOREIGN KEY(credid) REFERENCES credentials(id),
            FOREIGN KEY(hostid) REFERENCES hosts(id)
<<<<<<< HEAD
        )"""
        )
        # "admin" access with SSH means we have root access, which implies shell access since we run commands to check
        db_conn.execute(
            """CREATE TABLE "admin_relations" (
=======
        )""")
        # "admin" access with SSH means we have root access, which implies shell access since we run commands to check
        db_conn.execute("""CREATE TABLE "admin_relations" (
>>>>>>> 3b6d335b
            "id" integer PRIMARY KEY,
            "credid" integer,
            "hostid" integer,
            FOREIGN KEY(credid) REFERENCES credentials(id),
            FOREIGN KEY(hostid) REFERENCES hosts(id)
<<<<<<< HEAD
        )"""
        )
        db_conn.execute(
            """CREATE TABLE "keys" (
=======
        )""")
        db_conn.execute("""CREATE TABLE "keys" (
>>>>>>> 3b6d335b
            "id" integer PRIMARY KEY,
            "credid" integer,
            "data" text,
            FOREIGN KEY(credid) REFERENCES credentials(id)
<<<<<<< HEAD
        )"""
        )
=======
        )""")
>>>>>>> 3b6d335b

    def reflect_tables(self):
        with self.db_engine.connect():
            try:
                self.CredentialsTable = Table("credentials", self.metadata, autoload_with=self.db_engine)
                self.HostsTable = Table("hosts", self.metadata, autoload_with=self.db_engine)
                self.LoggedinRelationsTable = Table("loggedin_relations", self.metadata, autoload_with=self.db_engine)
                self.AdminRelationsTable = Table("admin_relations", self.metadata, autoload_with=self.db_engine)
                self.KeysTable = Table("keys", self.metadata, autoload_with=self.db_engine)
            except (NoInspectionAvailable, NoSuchTableError):
<<<<<<< HEAD
                ssh_workspace = f"~/.cme/workspaces/{cme_workspace}/ssh.db"
                print("[-] Error reflecting tables for SSH protocol - this means there is a DB schema mismatch \n" "[-] This is probably because a newer version of CME is being ran on an old DB schema\n" f"[-] Optionally save the old DB data (`cp {ssh_workspace} ~/cme_ssh.bak`)\n" f"[-] Then remove the CME SSH DB (`rm -rf {ssh_workspace}`) and run CME to initialize the new DB")
=======
                print(
                    f"""
                    [-] Error reflecting tables for the {self.protocol} protocol - this means there is a DB schema mismatch
                    [-] This is probably because a newer version of CME is being ran on an old DB schema
                    [-] Optionally save the old DB data (`cp {self.db_path} ~/cme_{self.protocol.lower()}.bak`)
                    [-] Then remove the CME {self.protocol} DB (`rm -f {self.db_path}`) and run CME to initialize the new DB"""
                )
>>>>>>> 3b6d335b
                exit()

    def shutdown_db(self):
        try:
            self.sess.close()
        # due to the async nature of CME, sometimes session state is a bit messy and this will throw:
        # Method 'close()' can't be called here; method '_connection_for_bind()' is already in progress and
        # this would cause an unexpected state change to <SessionTransactionState.CLOSED: 5>
        except IllegalStateChangeError as e:
            cme_logger.debug(f"Error while closing session db object: {e}")

    def clear_database(self):
        for table in self.metadata.sorted_tables:
            self.sess.execute(table.delete())

    def add_host(self, host, port, banner, os=None):
        """
        Check if this host has already been added to the database, if not, add it in.
        """
        hosts = []
        updated_ids = []

        q = select(self.HostsTable).filter(self.HostsTable.c.host == host)
        results = self.sess.execute(q).all()
        cme_logger.debug(f"add_host(): Initial hosts results: {results}")

        # create new host
        if not results:
            new_host = {
                "host": host,
                "port": port,
                "banner": banner if banner is not None else "",
                "os": os if os is not None else "",
            }
            hosts = [new_host]
        # update existing hosts data
        else:
            for host_result in results:
                host_data = host_result._asdict()
                cme_logger.debug(f"host: {host_result}")
                cme_logger.debug(f"host_data: {host_data}")
                # only update column if it is being passed in
                if host is not None:
                    host_data["host"] = host
                if port is not None:
                    host_data["port"] = port
                if banner is not None:
                    host_data["banner"] = banner
                if os is not None:
                    host_data["os"] = os
                # only add host to be updated if it has changed
                if host_data not in hosts:
                    hosts.append(host_data)
                    updated_ids.append(host_data["id"])
        cme_logger.debug(f"Hosts: {hosts}")

        # TODO: find a way to abstract this away to a single Upsert call
        q = Insert(self.HostsTable)  # .returning(self.HostsTable.c.id)
        update_columns = {col.name: col for col in q.excluded if col.name not in "id"}
        q = q.on_conflict_do_update(index_elements=self.HostsTable.primary_key, set_=update_columns)

        self.sess.execute(q, hosts)  # .scalar()
        # we only return updated IDs for now - when RETURNING clause is allowed we can return inserted
        if updated_ids:
            cme_logger.debug(f"add_host() - Host IDs Updated: {updated_ids}")
            return updated_ids

    def add_credential(self, credtype, username, password, key=None):
        """
        Check if this credential has already been added to the database, if not add it in.
        """
        credentials = []

        # a user can have multiple keys, all with passphrases, and a separate login password
        if key is not None:
            q = (
                select(self.CredentialsTable)
                .join(self.KeysTable)
                .filter(
                    func.lower(self.CredentialsTable.c.username) == func.lower(username),
                    func.lower(self.CredentialsTable.c.credtype) == func.lower(credtype),
                    self.KeysTable.c.data == key,
                )
            )
            results = self.sess.execute(q).all()
        else:
            q = select(self.CredentialsTable).filter(
                func.lower(self.CredentialsTable.c.username) == func.lower(username),
                func.lower(self.CredentialsTable.c.credtype) == func.lower(credtype),
            )
            results = self.sess.execute(q).all()

        # add new credential
        if not results:
            new_cred = {
                "credtype": credtype,
                "username": username,
                "password": password,
            }
            credentials = [new_cred]
        # update existing cred data
        else:
            for creds in results:
                # this will include the id, so we don't touch it
                cred_data = creds._asdict()
                # only update column if it is being passed in
                if credtype is not None:
                    cred_data["credtype"] = credtype
                if username is not None:
                    cred_data["username"] = username
                if password is not None:
                    cred_data["password"] = password
                # only add cred to be updated if it has changed
                if cred_data not in credentials:
                    credentials.append(cred_data)

        # TODO: find a way to abstract this away to a single Upsert call
        q_users = Insert(self.CredentialsTable)  # .returning(self.CredentialsTable.c.id)
        update_columns_users = {col.name: col for col in q_users.excluded if col.name not in "id"}
        q_users = q_users.on_conflict_do_update(index_elements=self.CredentialsTable.primary_key, set_=update_columns_users)
        cme_logger.debug(f"Adding credentials: {credentials}")

        self.sess.execute(q_users, credentials)  # .scalar()
        # return cred_ids

        # hacky way to get cred_id since we can't use returning() yet
        if len(credentials) == 1:
            cred_id = self.get_credential(credtype, username, password)
            if key is not None:
                self.add_key(cred_id, key)
            return cred_id
        else:
            return credentials

    def remove_credentials(self, creds_id):
        """
        Removes a credential ID from the database
        """
        del_hosts = []
        for cred_id in creds_id:
            q = delete(self.CredentialsTable).filter(self.CredentialsTable.c.id == cred_id)
            del_hosts.append(q)
        self.sess.execute(q)

    def add_key(self, cred_id, key):
        # check if key relation already exists
        check_q = self.sess.execute(select(self.KeysTable).filter(self.KeysTable.c.credid == cred_id)).all()
        cme_logger.debug(f"check_q: {check_q}")
        if check_q:
            cme_logger.debug(f"Key already exists for cred_id {cred_id}")
            return

        key_data = {"credid": cred_id, "data": key}
        self.sess.execute(Insert(self.KeysTable), key_data)
        key_id = self.sess.execute(select(self.KeysTable).filter(self.KeysTable.c.credid == cred_id)).all()[0].id
        cme_logger.debug(f"Key added: {key_id}")
        return key_id

    def get_keys(self, key_id=None, cred_id=None):
        q = select(self.KeysTable)
        if key_id is not None:
            q = q.filter(self.KeysTable.c.id == key_id)
        elif cred_id is not None:
            q = q.filter(self.KeysTable.c.credid == cred_id)
        results = self.sess.execute(q).all()
        return results

    def add_admin_user(self, credtype, username, secret, host_id=None, cred_id=None):
        add_links = []

        creds_q = select(self.CredentialsTable)
        if cred_id:
            creds_q = creds_q.filter(self.CredentialsTable.c.id == cred_id)
        else:
            creds_q = creds_q.filter(
                func.lower(self.CredentialsTable.c.credtype) == func.lower(credtype),
                func.lower(self.CredentialsTable.c.username) == func.lower(username),
                self.CredentialsTable.c.password == secret,
            )
        creds = self.sess.execute(creds_q)
        hosts = self.get_hosts(host_id)

        if creds and hosts:
            for cred, host in zip(creds, hosts):
                cred_id = cred[0]
                host_id = host[0]
                link = {"credid": cred_id, "hostid": host_id}
                admin_relations_select = select(self.AdminRelationsTable).filter(
                    self.AdminRelationsTable.c.credid == cred_id,
                    self.AdminRelationsTable.c.hostid == host_id,
                )
                links = self.sess.execute(admin_relations_select).all()

                if not links:
                    add_links.append(link)

        admin_relations_insert = Insert(self.AdminRelationsTable)

        if add_links:
            self.sess.execute(admin_relations_insert, add_links)

    def get_admin_relations(self, cred_id=None, host_id=None):
        if cred_id:
            q = select(self.AdminRelationsTable).filter(self.AdminRelationsTable.c.credid == cred_id)
        elif host_id:
            q = select(self.AdminRelationsTable).filter(self.AdminRelationsTable.c.hostid == host_id)
        else:
            q = select(self.AdminRelationsTable)

        results = self.sess.execute(q).all()
        return results

    def remove_admin_relation(self, cred_ids=None, host_ids=None):
        q = delete(self.AdminRelationsTable)
        if cred_ids:
            for cred_id in cred_ids:
                q = q.filter(self.AdminRelationsTable.c.credid == cred_id)
        elif host_ids:
            for host_id in host_ids:
                q = q.filter(self.AdminRelationsTable.c.hostid == host_id)
        self.sess.execute(q)

    def is_credential_valid(self, credential_id):
        """
        Check if this credential ID is valid.
        """
        q = select(self.CredentialsTable).filter(
            self.CredentialsTable.c.id == credential_id,
            self.CredentialsTable.c.password is not None,
        )
        results = self.sess.execute(q).all()
        return len(results) > 0

    def get_credentials(self, filter_term=None, cred_type=None):
        """
        Return credentials from the database.
        """
        # if we're returning a single credential by ID
        if self.is_credential_valid(filter_term):
            q = select(self.CredentialsTable).filter(self.CredentialsTable.c.id == filter_term)
        elif cred_type:
            q = select(self.CredentialsTable).filter(self.CredentialsTable.c.credtype == cred_type)
        # if we're filtering by username
        elif filter_term and filter_term != "":
            like_term = func.lower(f"%{filter_term}%")
            q = select(self.CredentialsTable).filter(func.lower(self.CredentialsTable.c.username).like(like_term))
        # otherwise return all credentials
        else:
            q = select(self.CredentialsTable)

        results = self.sess.execute(q).all()
        return results

    def get_credential(self, cred_type, username, password):
        q = select(self.CredentialsTable).filter(
            self.CredentialsTable.c.username == username,
            self.CredentialsTable.c.password == password,
            self.CredentialsTable.c.credtype == cred_type,
        )
        results = self.sess.execute(q).first()
        if results is None:
            return None
        else:
            return results.id

    def is_host_valid(self, host_id):
        """
        Check if this host ID is valid.
        """
        q = select(self.HostsTable).filter(self.HostsTable.c.id == host_id)
        results = self.sess.execute(q).all()
        return len(results) > 0

    def get_hosts(self, filter_term=None):
        """
        Return hosts from the database.
        """
        q = select(self.HostsTable)

        # if we're returning a single host by ID
        if self.is_host_valid(filter_term):
            q = q.filter(self.HostsTable.c.id == filter_term)
            results = self.sess.execute(q).first()
            # all() returns a list, so we keep the return format the same so consumers don't have to guess
            return [results]
        # if we're filtering by host
        elif filter_term and filter_term != "":
            like_term = func.lower(f"%{filter_term}%")
            q = q.filter(self.HostsTable.c.host.like(like_term))
        results = self.sess.execute(q).all()
        cme_logger.debug(f"SSH get_hosts() - results: {results}")
        return results

    def is_user_valid(self, cred_id):
        """
        Check if this User ID is valid.
        """
        q = select(self.CredentialsTable).filter(self.CredentialsTable.c.id == cred_id)
        results = self.sess.execute(q).all()
        return len(results) > 0

    def get_users(self, filter_term=None):
        q = select(self.CredentialsTable)

        if self.is_user_valid(filter_term):
            q = q.filter(self.CredentialsTable.c.id == filter_term)
        # if we're filtering by username
        elif filter_term and filter_term != "":
            like_term = func.lower(f"%{filter_term}%")
            q = q.filter(func.lower(self.CredentialsTable.c.username).like(like_term))
        results = self.sess.execute(q).all()
        return results

    def get_user(self, domain, username):
        q = select(self.CredentialsTable).filter(func.lower(self.CredentialsTable.c.username) == func.lower(username))
        results = self.sess.execute(q).all()
        return results

    def add_loggedin_relation(self, cred_id, host_id, shell=False):
        relation_query = select(self.LoggedinRelationsTable).filter(
            self.LoggedinRelationsTable.c.credid == cred_id,
            self.LoggedinRelationsTable.c.hostid == host_id,
        )
        results = self.sess.execute(relation_query).all()

        # only add one if one doesn't already exist
        if not results:
            relation = {"credid": cred_id, "hostid": host_id, "shell": shell}
            try:
                cme_logger.debug(f"Inserting loggedin_relations: {relation}")
                # TODO: find a way to abstract this away to a single Upsert call
                q = Insert(self.LoggedinRelationsTable)  # .returning(self.LoggedinRelationsTable.c.id)

                self.sess.execute(q, [relation])  # .scalar()
                inserted_id_results = self.get_loggedin_relations(cred_id, host_id)
                cme_logger.debug(f"Checking if relation was added: {inserted_id_results}")
                return inserted_id_results[0].id
            except Exception as e:
                cme_logger.debug(f"Error inserting LoggedinRelation: {e}")

    def get_loggedin_relations(self, cred_id=None, host_id=None, shell=None):
        q = select(self.LoggedinRelationsTable)  # .returning(self.LoggedinRelationsTable.c.id)
        if cred_id:
            q = q.filter(self.LoggedinRelationsTable.c.credid == cred_id)
        if host_id:
            q = q.filter(self.LoggedinRelationsTable.c.hostid == host_id)
        if shell:
            q = q.filter(self.LoggedinRelationsTable.c.shell == shell)
        results = self.sess.execute(q).all()
        return results

    def remove_loggedin_relations(self, cred_id=None, host_id=None):
        q = delete(self.LoggedinRelationsTable)
        if cred_id:
            q = q.filter(self.LoggedinRelationsTable.c.credid == cred_id)
        elif host_id:
            q = q.filter(self.LoggedinRelationsTable.c.hostid == host_id)
        self.sess.execute(q)<|MERGE_RESOLUTION|>--- conflicted
+++ resolved
@@ -10,10 +10,7 @@
 )
 
 import os
-<<<<<<< HEAD
-=======
 from pathlib import Path
->>>>>>> 3b6d335b
 import configparser
 
 from cme.logger import cme_logger
@@ -34,11 +31,8 @@
         self.KeysTable = None
 
         self.db_engine = db_engine
-<<<<<<< HEAD
-=======
         self.db_path = self.db_engine.url.database
         self.protocol = Path(self.db_path).stem.upper()
->>>>>>> 3b6d335b
         self.metadata = MetaData()
         self.reflect_tables()
         session_factory = sessionmaker(bind=self.db_engine, expire_on_commit=True)
@@ -48,80 +42,41 @@
 
     @staticmethod
     def db_schema(db_conn):
-<<<<<<< HEAD
-        db_conn.execute(
-            """CREATE TABLE "credentials" (
-=======
         db_conn.execute("""CREATE TABLE "credentials" (
->>>>>>> 3b6d335b
             "id" integer PRIMARY KEY,
             "username" text,
             "password" text,
             "credtype" text
-<<<<<<< HEAD
-        )"""
-        )
-        db_conn.execute(
-            """CREATE TABLE "hosts" (
-=======
         )""")
         db_conn.execute("""CREATE TABLE "hosts" (
->>>>>>> 3b6d335b
             "id" integer PRIMARY KEY,
             "host" text,
             "port" integer,
             "banner" text,
             "os" text
-<<<<<<< HEAD
-        )"""
-        )
-        db_conn.execute(
-            """CREATE TABLE "loggedin_relations" (
-=======
         )""")
         db_conn.execute("""CREATE TABLE "loggedin_relations" (
->>>>>>> 3b6d335b
             "id" integer PRIMARY KEY,
             "credid" integer,
             "hostid" integer,
             "shell" boolean,
             FOREIGN KEY(credid) REFERENCES credentials(id),
             FOREIGN KEY(hostid) REFERENCES hosts(id)
-<<<<<<< HEAD
-        )"""
-        )
-        # "admin" access with SSH means we have root access, which implies shell access since we run commands to check
-        db_conn.execute(
-            """CREATE TABLE "admin_relations" (
-=======
         )""")
         # "admin" access with SSH means we have root access, which implies shell access since we run commands to check
         db_conn.execute("""CREATE TABLE "admin_relations" (
->>>>>>> 3b6d335b
             "id" integer PRIMARY KEY,
             "credid" integer,
             "hostid" integer,
             FOREIGN KEY(credid) REFERENCES credentials(id),
             FOREIGN KEY(hostid) REFERENCES hosts(id)
-<<<<<<< HEAD
-        )"""
-        )
-        db_conn.execute(
-            """CREATE TABLE "keys" (
-=======
         )""")
         db_conn.execute("""CREATE TABLE "keys" (
->>>>>>> 3b6d335b
             "id" integer PRIMARY KEY,
             "credid" integer,
             "data" text,
             FOREIGN KEY(credid) REFERENCES credentials(id)
-<<<<<<< HEAD
-        )"""
-        )
-=======
         )""")
->>>>>>> 3b6d335b
 
     def reflect_tables(self):
         with self.db_engine.connect():
@@ -132,10 +87,6 @@
                 self.AdminRelationsTable = Table("admin_relations", self.metadata, autoload_with=self.db_engine)
                 self.KeysTable = Table("keys", self.metadata, autoload_with=self.db_engine)
             except (NoInspectionAvailable, NoSuchTableError):
-<<<<<<< HEAD
-                ssh_workspace = f"~/.cme/workspaces/{cme_workspace}/ssh.db"
-                print("[-] Error reflecting tables for SSH protocol - this means there is a DB schema mismatch \n" "[-] This is probably because a newer version of CME is being ran on an old DB schema\n" f"[-] Optionally save the old DB data (`cp {ssh_workspace} ~/cme_ssh.bak`)\n" f"[-] Then remove the CME SSH DB (`rm -rf {ssh_workspace}`) and run CME to initialize the new DB")
-=======
                 print(
                     f"""
                     [-] Error reflecting tables for the {self.protocol} protocol - this means there is a DB schema mismatch
@@ -143,7 +94,6 @@
                     [-] Optionally save the old DB data (`cp {self.db_path} ~/cme_{self.protocol.lower()}.bak`)
                     [-] Then remove the CME {self.protocol} DB (`rm -f {self.db_path}`) and run CME to initialize the new DB"""
                 )
->>>>>>> 3b6d335b
                 exit()
 
     def shutdown_db(self):
