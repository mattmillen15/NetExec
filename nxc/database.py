import configparser
import shutil
import sys
from os import mkdir
from os.path import exists
from os.path import join as path_join
from pathlib import Path
from sqlite3 import connect
from threading import Lock

from sqlalchemy import create_engine, MetaData
from sqlalchemy.exc import IllegalStateChangeError
from sqlalchemy.orm import sessionmaker, scoped_session

from nxc.loaders.protocolloader import ProtocolLoader
from nxc.logger import nxc_logger
from nxc.paths import WORKSPACE_DIR


def create_db_engine(db_path):
    return create_engine(f"sqlite:///{db_path}", isolation_level="AUTOCOMMIT", future=True)


def open_config(config_path):
    try:
        config = configparser.ConfigParser()
        config.read(config_path)
    except Exception as e:
        print(f"[-] Error reading nxc.conf: {e}")
        sys.exit(1)
    return config


def get_workspace(config):
    return config.get("nxc", "workspace")


def set_workspace(config_path, workspace_name):
    config = open_config(config_path)
    config.set("nxc", "workspace", workspace_name)
    write_configfile(config, config_path)
    print(f"[*] Workspace set to {workspace_name}")


def get_db(config):
    return config.get("nxc", "last_used_db")


def write_configfile(config, config_path):
    with open(config_path, "w") as configfile:
        config.write(configfile)


<<<<<<< HEAD
def create_workspace(workspace_name, p_loader=None):
    """
    Create a new workspace with the given name.

    Args:
    ----
        workspace_name (str): The name of the workspace.

    Returns:
    -------
        None
    """
    if exists(path_join(WORKSPACE_DIR, workspace_name)):
        print(f"[-] Workspace {workspace_name} already exists")
    else:
        print(f"[*] Creating {workspace_name} workspace")
        mkdir(path_join(WORKSPACE_DIR, workspace_name))

=======
def init_protocol_dbs(workspace_name, p_loader=None):
    """Check for each protocol if the database exists, if not create it."""
>>>>>>> 43da2afa
    if p_loader is None:
        p_loader = ProtocolLoader()
    protocols = p_loader.get_protocols()

    for protocol in protocols:
        protocol_object = p_loader.load_protocol(protocols[protocol]["dbpath"])
        proto_db_path = path_join(WORKSPACE_DIR, workspace_name, f"{protocol}.db")

        if not exists(proto_db_path):
            print(f"[*] Initializing {protocol.upper()} protocol database")
            conn = connect(proto_db_path)
            c = conn.cursor()

            # try to prevent some weird sqlite I/O errors
            c.execute("PRAGMA journal_mode = OFF")
            c.execute("PRAGMA foreign_keys = 1")

            protocol_object.database.db_schema(c)

            # commit the changes and close everything off
            conn.commit()
            conn.close()


def create_workspace(workspace_name, p_loader=None):
    """
    Create a new workspace with the given name.

    Args:
    ----
        workspace_name (str): The name of the workspace.

    Returns:
    -------
        None
    """
    if exists(path_join(WORKSPACE_DIR, workspace_name)):
        print(f"[-] Workspace {workspace_name} already exists")
    else:
        print(f"[*] Creating {workspace_name} workspace")
        mkdir(path_join(WORKSPACE_DIR, workspace_name))

    init_protocol_dbs(workspace_name, p_loader)


def delete_workspace(workspace_name):
    shutil.rmtree(path_join(WORKSPACE_DIR, workspace_name))
    print(f"[*] Workspace {workspace_name} deleted")


def initialize_db():
    if not exists(path_join(WORKSPACE_DIR, "default")):
        create_workspace("default")

<<<<<<< HEAD

class BaseDB:
    def __init__(self, db_engine):
        self.db_engine = db_engine
        self.db_path = self.db_engine.url.database
        self.protocol = Path(self.db_path).stem.upper()
        self.metadata = MetaData()
        self.reflect_tables()
        session_factory = sessionmaker(bind=self.db_engine, expire_on_commit=True)

        session = scoped_session(session_factory)
        self.sess = session()
        self.lock = Lock()

    def reflect_tables(self):
        raise NotImplementedError("Reflect tables not implemented")

    def shutdown_db(self):
        try:
            self.sess.close()
        # due to the async nature of nxc, sometimes session state is a bit messy and this will throw:
        # Method 'close()' can't be called here; method '_connection_for_bind()' is already in progress and
        # this would cause an unexpected state change to <SessionTransactionState.CLOSED: 5>
        except IllegalStateChangeError as e:
            nxc_logger.debug(f"Error while closing session db object: {e}")

    def clear_database(self):
        for table in self.metadata.sorted_tables:
            self.db_execute(table.delete())

    def db_execute(self, *args):
        self.lock.acquire()
        res = self.sess.execute(*args)
        self.lock.release()
        return res
=======
    # Even if the default workspace exists, we still need to check if every protocol has a database (in case of a new protocol)
    init_protocol_dbs("default")
>>>>>>> 43da2afa
<|MERGE_RESOLUTION|>--- conflicted
+++ resolved
@@ -51,29 +51,8 @@
         config.write(configfile)
 
 
-<<<<<<< HEAD
-def create_workspace(workspace_name, p_loader=None):
-    """
-    Create a new workspace with the given name.
-
-    Args:
-    ----
-        workspace_name (str): The name of the workspace.
-
-    Returns:
-    -------
-        None
-    """
-    if exists(path_join(WORKSPACE_DIR, workspace_name)):
-        print(f"[-] Workspace {workspace_name} already exists")
-    else:
-        print(f"[*] Creating {workspace_name} workspace")
-        mkdir(path_join(WORKSPACE_DIR, workspace_name))
-
-=======
 def init_protocol_dbs(workspace_name, p_loader=None):
     """Check for each protocol if the database exists, if not create it."""
->>>>>>> 43da2afa
     if p_loader is None:
         p_loader = ProtocolLoader()
     protocols = p_loader.get_protocols()
@@ -128,7 +107,6 @@
     if not exists(path_join(WORKSPACE_DIR, "default")):
         create_workspace("default")
 
-<<<<<<< HEAD
 
 class BaseDB:
     def __init__(self, db_engine):
@@ -164,7 +142,7 @@
         res = self.sess.execute(*args)
         self.lock.release()
         return res
-=======
+
+
     # Even if the default workspace exists, we still need to check if every protocol has a database (in case of a new protocol)
-    init_protocol_dbs("default")
->>>>>>> 43da2afa
+    init_protocol_dbs("default")