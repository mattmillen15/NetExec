--- conflicted
+++ resolved
@@ -257,7 +257,6 @@
         except Exception as e:
             self.logger.debug(f"Error logging off system: {e}")
 
-<<<<<<< HEAD
         if self.args.domain:
             self.domain = self.args.domain
         if self.args.local_auth:
@@ -271,8 +270,6 @@
             self.kdcHost = result["host"] if result else None
             self.logger.info(f"Resolved domain: {self.domain} with dns, kdcHost: {self.kdcHost}")
 
-=======
->>>>>>> af9656ea
     def print_host_info(self):
         signing = colored(f"signing:{self.signing}", host_info_colors[0], attrs=["bold"]) if self.signing else colored(f"signing:{self.signing}", host_info_colors[1], attrs=["bold"])
         smbv1 = colored(f"SMBv1:{self.smbv1}", host_info_colors[2], attrs=["bold"]) if self.smbv1 else colored(f"SMBv1:{self.smbv1}", host_info_colors[3], attrs=["bold"])
