from argparse import _StoreTrueAction
from nxc.helpers.args import DisplayDefaultsNotNone, DefaultTrackingAction


def proto_args(parser, parents):
    smb_parser = parser.add_parser("smb", help="own stuff using SMB", parents=parents, formatter_class=DisplayDefaultsNotNone)
    smb_parser.add_argument("-H", "--hash", metavar="HASH", dest="hash", nargs="+", default=[], help="NTLM hash(es) or file(s) containing NTLM hashes")

    delegate_arg = smb_parser.add_argument("--delegate", action="store", help="Impersonate user with S4U2Self + S4U2Proxy")
    self_delegate_arg = smb_parser.add_argument("--self", dest="no_s4u2proxy", action=get_conditional_action(_StoreTrueAction), make_required=[], help="Only do S4U2Self, no S4U2Proxy (use with delegate)")

    dgroup = smb_parser.add_mutually_exclusive_group()
    dgroup.add_argument("-d", "--domain", metavar="DOMAIN", dest="domain", type=str, help="domain to authenticate to")
    dgroup.add_argument("--local-auth", action="store_true", help="authenticate locally to each target")

    smb_parser.add_argument("--port", type=int, default=445, help="SMB port")
    smb_parser.add_argument("--share", metavar="SHARE", default="C$", help="specify a share")
    smb_parser.add_argument("--smb-server-port", default="445", help="specify a server port for SMB", type=int)
    smb_parser.add_argument("--no-smbv1", action="store_true", help="Force to disable SMBv1 in connection")
    smb_parser.add_argument("--gen-relay-list", metavar="OUTPUT_FILE", help="outputs all hosts that don't require SMB signing to the specified file")
    smb_parser.add_argument("--smb-timeout", help="SMB connection timeout", type=int, default=2)
    smb_parser.add_argument("--laps", dest="laps", metavar="LAPS", type=str, help="LAPS authentification", nargs="?", const="administrator")
    smb_parser.add_argument("--generate-hosts-file", type=str, help="Generate a hosts file like from a range of IP")
    smb_parser.add_argument("--generate-krb5-file", type=str, help="Generate a krb5 file like from a range of IP")
    smb_parser.add_argument("--generate-tgt", type=str, help="Generate a tgt ticket")
    self_delegate_arg.make_required = [delegate_arg]

    cred_gathering_group = smb_parser.add_argument_group("Credential Gathering", "Options for gathering credentials")
    cred_gathering_group.add_argument("--sam", choices={"regdump", "secdump"}, nargs="?", const="regdump", help="dump SAM hashes from target systems")
    cred_gathering_group.add_argument("--lsa", choices={"regdump", "secdump"}, nargs="?", const="regdump", help="dump LSA secrets from target systems")
    cred_gathering_group.add_argument("--ntds", choices={"vss", "drsuapi"}, nargs="?", const="drsuapi", help="dump the NTDS.dit from target DCs using the specifed method")
    cred_gathering_group.add_argument("--dpapi", choices={"cookies", "nosystem"}, nargs="*", help="dump DPAPI secrets from target systems, can dump cookies if you add 'cookies', will not dump SYSTEM dpapi if you add nosystem")
    cred_gathering_group.add_argument("--sccm", choices={"wmi", "disk"}, nargs="?", const="disk", help="dump SCCM secrets from target systems")
    cred_gathering_group.add_argument("--mkfile", action="store", help="DPAPI option. File with masterkeys in form of {GUID}:SHA1")
    cred_gathering_group.add_argument("--pvk", action="store", help="DPAPI option. File with domain backupkey")
    cred_gathering_group.add_argument("--enabled", action="store_true", help="Only dump enabled targets from DC")
    cred_gathering_group.add_argument("--user", dest="userntds", type=str, help="Dump selected user from DC")

    mapping_enum_group = smb_parser.add_argument_group("Mapping/Enumeration", "Options for Mapping/Enumerating")
    mapping_enum_group.add_argument("--shares", type=str, nargs="?", const="", help="Enumerate shares and access, filter on specified argument (read ; write ; read,write)")
    mapping_enum_group.add_argument("--dir", nargs="?", type=str, const="", help="List the content of a path (default path: '%(const)s')")
    mapping_enum_group.add_argument("--interfaces", action="store_true", help="Enumerate network interfaces")
    mapping_enum_group.add_argument("--no-write-check", action="store_true", help="Skip write check on shares (avoid leaving traces when missing delete permissions)")
    mapping_enum_group.add_argument("--filter-shares", nargs="+", help="Filter share by access, option 'READ' 'WRITE' or 'READ,WRITE'")
    mapping_enum_group.add_argument("--smb-sessions", action="store_true", help="Enumerate active smb sessions")
    mapping_enum_group.add_argument("--disks", action="store_true", help="Enumerate disks")
    mapping_enum_group.add_argument("--loggedon-users-filter", action="store", help="only search for specific user, works with regex")
    mapping_enum_group.add_argument("--loggedon-users", nargs="?", const="", help="Enumerate logged on users, if a user is specified than a regex filter is applied.")
    mapping_enum_group.add_argument("--users", nargs="*", metavar="USER", help="Enumerate domain users, if a user is specified than only its information is queried.")
    mapping_enum_group.add_argument("--users-export", help="Enumerate domain users and export them to the specified file")
    mapping_enum_group.add_argument("--groups", nargs="?", const="", metavar="GROUP", help="Enumerate domain groups, if a group is specified than its members are Enumerated")
    mapping_enum_group.add_argument("--computers", nargs="?", const="", metavar="COMPUTER", help="Enumerate computer users")
    mapping_enum_group.add_argument("--local-groups", nargs="?", const="", metavar="GROUP", help="Enumerate local groups, if a group is specified then its members are Enumerated")
    mapping_enum_group.add_argument("--pass-pol", action="store_true", help="dump password policy")
    mapping_enum_group.add_argument("--rid-brute", nargs="?", type=int, const=4000, metavar="MAX_RID", help="Enumerate users by bruteforcing RIDs")
<<<<<<< HEAD
    mapping_enum_group.add_argument("--qwinsta", type=str, nargs="?", const="", help="Enumerate user sessions. If a username is given, filter for it; if a file is given, filter for listed usernames. If no value is given, list all.")
    mapping_enum_group.add_argument("--tasklist", action="store_true", help="Enumerate running processes")
=======
    mapping_enum_group.add_argument("--qwinsta", action="store_true", help="Enumerate RDP connections")
    mapping_enum_group.add_argument("--tasklist", type=str, nargs="?", const=True, help="Enumerate running processes and filter for the specified one if specified")
    mapping_enum_group.add_argument("--taskkill", type=str, help="Kills a specific PID or a proces name's PID's")
>>>>>>> 7ab386f5
    
    wmi_group = smb_parser.add_argument_group("WMI", "Options for WMI Queries")
    wmi_group.add_argument("--wmi", metavar="QUERY", type=str, help="issues the specified WMI query")
    wmi_group.add_argument("--wmi-namespace", metavar="NAMESPACE", default="root\\cimv2", help="WMI Namespace")

    spidering_group = smb_parser.add_argument_group("Spidering", "Options for spidering shares")
    spidering_group.add_argument("--spider", metavar="SHARE", type=str, help="share to spider")
    spidering_group.add_argument("--spider-folder", metavar="FOLDER", default=".", type=str, help="folder to spider")
    spidering_group.add_argument("--content", action="store_true", help="enable file content searching")
    spidering_group.add_argument("--exclude-dirs", type=str, metavar="DIR_LIST", default="", help="directories to exclude from spidering")
    spidering_group.add_argument("--depth", type=int, help="max spider recursion depth")
    spidering_group.add_argument("--only-files", action="store_true", help="only spider files")
    spidering_group.add_argument("--silent", action="store_true", help="Do not print found files/directories", default=False)
    segroup = spidering_group.add_mutually_exclusive_group()
    segroup.add_argument("--pattern", nargs="+", help="pattern(s) to search for in folders, filenames and file content")
    segroup.add_argument("--regex", nargs="+", help="regex(s) to search for in folders, filenames and file content")

    files_group = smb_parser.add_argument_group("Files", "Options for remote file interaction")
    files_group.add_argument("--put-file", action="append", nargs=2, metavar="FILE", help="Put a local file into remote target, ex: whoami.txt \\\\Windows\\\\Temp\\\\whoami.txt")
    files_group.add_argument("--get-file", action="append", nargs=2, metavar="FILE", help="Get a remote file, ex: \\\\Windows\\\\Temp\\\\whoami.txt whoami.txt")
    files_group.add_argument("--append-host", action="store_true", help="append the host to the get-file filename")

    cmd_exec_group = smb_parser.add_argument_group("Command Execution", "Options for executing commands")
    cmd_exec_group.add_argument("--exec-method", choices={"wmiexec", "mmcexec", "smbexec", "atexec"}, default="wmiexec", help="method to execute the command. Ignored if in MSSQL mode", action=DefaultTrackingAction)
    cmd_exec_group.add_argument("--dcom-timeout", help="DCOM connection timeout", type=int, default=5)
    cmd_exec_group.add_argument("--get-output-tries", help="Number of times atexec/smbexec/mmcexec tries to get results", type=int, default=10)
    cmd_exec_group.add_argument("--codec", default="utf-8", help="Set encoding used (codec) from the target's output. If errors are detected, run chcp.com at the target & map the result with https://docs.python.org/3/library/codecs.html#standard-encodings and then execute again with --codec and the corresponding codec")
    cmd_exec_group.add_argument("--no-output", action="store_true", help="do not retrieve command output")

    cmd_exec_method_group = cmd_exec_group.add_mutually_exclusive_group()
    cmd_exec_method_group.add_argument("-x", metavar="COMMAND", dest="execute", help="execute the specified CMD command")
    cmd_exec_method_group.add_argument("-X", metavar="PS_COMMAND", dest="ps_execute", help="execute the specified PowerShell command")

    posh_group = smb_parser.add_argument_group("Powershell Obfuscation", "Options for PowerShell script obfuscation")
    posh_group.add_argument("--obfs", action="store_true", help="Obfuscate PowerShell scripts")
    posh_group.add_argument("--amsi-bypass", nargs=1, metavar="FILE", help="File with a custom AMSI bypass")
    posh_group.add_argument("--clear-obfscripts", action="store_true", help="Clear all cached obfuscated PowerShell scripts")
    posh_group.add_argument("--force-ps32", action="store_true", help="force PowerShell commands to run in a 32-bit process (may not apply to modules)")
    posh_group.add_argument("--no-encode", action="store_true", default=False, help="Do not encode the PowerShell command ran on target")

    return parser


def get_conditional_action(baseAction):
    class ConditionalAction(baseAction):
        def __init__(self, option_strings, dest, **kwargs):
            x = kwargs.pop("make_required", [])
            super().__init__(option_strings, dest, **kwargs)
            self.make_required = x

        def __call__(self, parser, namespace, values, option_string=None):
            for x in self.make_required:
                x.required = True
            super().__call__(parser, namespace, values, option_string)

    return ConditionalAction<|MERGE_RESOLUTION|>--- conflicted
+++ resolved
@@ -53,14 +53,9 @@
     mapping_enum_group.add_argument("--local-groups", nargs="?", const="", metavar="GROUP", help="Enumerate local groups, if a group is specified then its members are Enumerated")
     mapping_enum_group.add_argument("--pass-pol", action="store_true", help="dump password policy")
     mapping_enum_group.add_argument("--rid-brute", nargs="?", type=int, const=4000, metavar="MAX_RID", help="Enumerate users by bruteforcing RIDs")
-<<<<<<< HEAD
     mapping_enum_group.add_argument("--qwinsta", type=str, nargs="?", const="", help="Enumerate user sessions. If a username is given, filter for it; if a file is given, filter for listed usernames. If no value is given, list all.")
-    mapping_enum_group.add_argument("--tasklist", action="store_true", help="Enumerate running processes")
-=======
-    mapping_enum_group.add_argument("--qwinsta", action="store_true", help="Enumerate RDP connections")
     mapping_enum_group.add_argument("--tasklist", type=str, nargs="?", const=True, help="Enumerate running processes and filter for the specified one if specified")
     mapping_enum_group.add_argument("--taskkill", type=str, help="Kills a specific PID or a proces name's PID's")
->>>>>>> 7ab386f5
     
     wmi_group = smb_parser.add_argument_group("WMI", "Options for WMI Queries")
     wmi_group.add_argument("--wmi", metavar="QUERY", type=str, help="issues the specified WMI query")
