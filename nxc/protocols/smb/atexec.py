import os
<<<<<<< HEAD
import random
import re
=======
>>>>>>> e7799212
from textwrap import dedent
from impacket.dcerpc.v5 import tsch, transport
from impacket.dcerpc.v5.dtypes import NULL
from impacket.dcerpc.v5.rpcrt import RPC_C_AUTHN_GSS_NEGOTIATE, RPC_C_AUTHN_LEVEL_PKT_PRIVACY
from nxc.helpers.misc import gen_random_string
from time import sleep
from datetime import datetime, timedelta


class TSCH_EXEC:
    def __init__(self, target, share_name, username, password, domain, doKerberos=False, aesKey=None, remoteHost=None, kdcHost=None, hashes=None, logger=None, tries=None, share=None,
<<<<<<< HEAD
                 # These options are used by the schtask_as module, except the run_task_as 
=======
                 # These options are used by the schtask_as module, except the run_task_as
>>>>>>> e7799212
                 # that defaults to NT AUTHORITY\System user (SID S-1-5-18) if not specified
                 run_task_as="S-1-5-18", run_cmd=None, output_filename=None, task_name=None, output_file_location=None):
        self.__target = target
        self.__username = username
        self.__password = password
        self.__domain = domain
        self.__share_name = share_name
        self.__lmhash = ""
        self.__nthash = ""
        self.__outputBuffer = b""
        self.__retOutput = False
        self.__aesKey = aesKey
        self.__doKerberos = doKerberos
        self.__remoteHost = remoteHost
        self.__kdcHost = kdcHost
        self.__tries = tries
        self.__output_filename = None
        self.__share = share
        self.logger = logger

        # Optional args for finetuning the task execution, e.g. used in nxc/modules/schtask_as.py
        self.task_name = task_name if task_name else gen_random_string(8)
        self.run_task_as = run_task_as
        self.run_cmd = run_cmd
        self.output_filename = output_filename
        self.output_file_location = output_file_location

        if hashes is not None:
            # This checks to see if we didn't provide the LM Hash
            if hashes.find(":") != -1:
                self.__lmhash, self.__nthash = hashes.split(":")
            else:
                self.__nthash = hashes

        if self.__password is None:
            self.__password = ""

        stringbinding = rf"ncacn_np:{self.__target}[\pipe\atsvc]"
        self.__rpctransport = transport.DCERPCTransportFactory(stringbinding)
        self.__rpctransport.setRemoteHost(self.__remoteHost)

        if hasattr(self.__rpctransport, "set_credentials"):
            # This method exists only for selected protocol sequences.
            self.__rpctransport.set_credentials(
                self.__username,
                self.__password,
                self.__domain,
                self.__lmhash,
                self.__nthash,
                self.__aesKey,
            )
            self.__rpctransport.set_kerberos(self.__doKerberos, self.__kdcHost)

    def execute(self, command, output=False):
        self.__retOutput = output
        self.execute_handler(command)
        return self.__outputBuffer

    def output_callback(self, data):
        self.__outputBuffer = data

    def get_end_boundary(self):
        # Get current date and time + 5 minutes
        end_boundary = datetime.now() + timedelta(minutes=5)

        # Format it to match the format in the XML: "YYYY-MM-DDTHH:MM:SS.ssssss"
        return end_boundary.strftime("%Y-%m-%dT%H:%M:%S.%f")[:-3]

    def gen_xml(self, command):
<<<<<<< HEAD
        global cmdstdout
        global cmd_path
        #Random setting order to help with detection
        settings = [
            "       <DisallowStartIfOnBatteries>false</DisallowStartIfOnBatteries>",
            "       <MultipleInstancesPolicy>IgnoreNew</MultipleInstancesPolicy>",
            "       <AllowHardTerminate>true</AllowHardTerminate>",
            "       <StopIfGoingOnBatteries>false</StopIfGoingOnBatteries>",
            "       <RunOnlyIfNetworkAvailable>false</RunOnlyIfNetworkAvailable>"
        ]
        random.shuffle(settings)
        randomized_settings = "\n".join(settings)
        
        settings2 = [
            "       <AllowStartOnDemand>true</AllowStartOnDemand>",
            "       <Hidden>true</Hidden>",
            "       <Enabled>true</Enabled>",
            "       <RunOnlyIfIdle>false</RunOnlyIfIdle>",
            "       <WakeToRun>false</WakeToRun>",
            "       <Priority>7</Priority>",
            "       <ExecutionTimeLimit>P3D</ExecutionTimeLimit>"
        ]
        random.shuffle(settings2)
        randomized_settings2 = "\n".join(settings2)
        
        IdleSettings = [
            "         <StopOnIdleEnd>true</StopOnIdleEnd>",
            "         <RestartOnIdle>false</RestartOnIdle>"
        ]
        random.shuffle(IdleSettings)
        randomized_IdleSettings = "\n".join(IdleSettings)
        random_digit = random.randint(2, 6)
        match = re.match(r'^(.+?\\[^\\ ]+)\s+(.*)', command)
        if match:
            cmd_path = match.group(1)
            cmd_args = match.group(2)
        else:
            print("Could not split the command properly.")
        
        xml = f"""<?xml version="1.0" encoding="UTF-16"?>
        <Task version="1.{random_digit}" xmlns="http://schemas.microsoft.com/windows/2004/02/mit/task">
        <Triggers>
           <RegistrationTrigger>
           <EndBoundary>{self.get_end_boundary()}</EndBoundary>
           </RegistrationTrigger>
        </Triggers>
        <Principals>
           <Principal id="LocalSystem">
           <UserId>{self.run_task_as}</UserId>
           <RunLevel>HighestAvailable</RunLevel>
           </Principal>
        </Principals>
        <Settings>
           {randomized_settings}
           <IdleSettings>
           {randomized_IdleSettings}
           </IdleSettings>
           {randomized_settings2}
        </Settings>
        <Actions Context="LocalSystem">
           <Exec>
           <Command>{cmd_path}</Command>
=======
        xml = f"""<?xml version="1.0" encoding="UTF-16"?>
        <Task version="1.2" xmlns="http://schemas.microsoft.com/windows/2004/02/mit/task">
        <Triggers>
            <RegistrationTrigger>
            <EndBoundary>{self.get_end_boundary()}</EndBoundary>
            </RegistrationTrigger>
        </Triggers>
        <Principals>
            <Principal id="LocalSystem">
            <UserId>{self.run_task_as}</UserId>
            <RunLevel>HighestAvailable</RunLevel>
            </Principal>
        </Principals>
        <Settings>
            <MultipleInstancesPolicy>IgnoreNew</MultipleInstancesPolicy>
            <DisallowStartIfOnBatteries>false</DisallowStartIfOnBatteries>
            <StopIfGoingOnBatteries>false</StopIfGoingOnBatteries>
            <AllowHardTerminate>true</AllowHardTerminate>
            <RunOnlyIfNetworkAvailable>false</RunOnlyIfNetworkAvailable>
            <IdleSettings>
            <StopOnIdleEnd>true</StopOnIdleEnd>
            <RestartOnIdle>false</RestartOnIdle>
            </IdleSettings>
            <AllowStartOnDemand>true</AllowStartOnDemand>
            <Enabled>true</Enabled>
            <Hidden>true</Hidden>
            <RunOnlyIfIdle>false</RunOnlyIfIdle>
            <WakeToRun>false</WakeToRun>
            <ExecutionTimeLimit>P3D</ExecutionTimeLimit>
            <Priority>7</Priority>
        </Settings>
        <Actions Context="LocalSystem">
            <Exec>
            <Command>cmd.exe</Command>
>>>>>>> e7799212
        """
        if self.__retOutput:
            file_location = "\\Windows\\Temp\\" if self.output_file_location is None else self.output_file_location
            if self.output_filename is None:
<<<<<<< HEAD
                self.__output_filename = os.path.join(file_location, gen_random_string(8))
            else:
                self.__output_filename = os.path.join(file_location, self.output_filename)
            
            if "cmd" in cmd_path.lower() or "powershell" in cmd_path.lower():
                cmd_output = f"&gt; {self.__output_filename} 2&gt;&amp;1"
                cmdstdout = 1
                argument_xml = f"      <Arguments>{cmd_args} {cmd_output}</Arguments>"
            else:
                cmd_output = ""
                cmdstdout = 0
                argument_xml = f"      <Arguments>{cmd_args} {cmd_output}</Arguments>"
                
=======
                self.__output_filename = os.path.join(file_location, gen_random_string(6))
            else:
                self.__output_filename = os.path.join(file_location, self.output_filename)
            argument_xml = f"      <Arguments>/C {command} &gt; {self.__output_filename} 2&gt;&amp;1</Arguments>"
>>>>>>> e7799212

        elif self.__retOutput is False:
            argument_xml = f"      <Arguments>{cmd_args}</Arguments>"
        
        
        self.logger.debug("Generated argument XML: " + argument_xml)
        xml += argument_xml

        xml += """
            </Exec>
        </Actions>
        </Task>
        """

        # Removing identation for the final XML file
        return dedent(xml)

    def execute_handler(self, command):
        dce = self.__rpctransport.get_dce_rpc()
        if self.__doKerberos:
            dce.set_auth_type(RPC_C_AUTHN_GSS_NEGOTIATE)

        dce.set_credentials(*self.__rpctransport.get_credentials())
        dce.connect()

        xml = self.gen_xml(command)

        self.logger.debug(f"Task XML: {xml}")
        self.logger.info(f"Creating task \\{self.task_name}")
        try:
            # Windows server 2003 has no MSRPC_UUID_TSCHS, if it bind, it will return abstract_syntax_not_supported
            dce.set_auth_level(RPC_C_AUTHN_LEVEL_PKT_PRIVACY)
            dce.bind(tsch.MSRPC_UUID_TSCHS)
            tsch.hSchRpcRegisterTask(dce, f"\\{self.task_name}", xml, tsch.TASK_CREATE, NULL, tsch.TASK_LOGON_NONE)
        except Exception as e:
            if e.error_code and hex(e.error_code) == "0x80070005":
                self.logger.fail("Task scheduling was blocked.")
            elif e.error_code and hex(e.error_code) == "0x80070534":
                self.logger.fail(f"User {self.run_task_as} does not have a valid winstation, cannot run the task on its behalf.")
            else:
                self.logger.fail(str(e))
            return

        done = False
        while not done:
            self.logger.debug(f"Calling SchRpcGetLastRunInfo for \\{self.task_name}")
            resp = tsch.hSchRpcGetLastRunInfo(dce, f"\\{self.task_name}")
            if resp["pLastRuntime"]["wYear"] != 0:
                done = True
            else:
                sleep(2)

        self.logger.info(f"Deleting task \\{self.task_name}")
        tsch.hSchRpcDelete(dce, f"\\{self.task_name}")

        if self.__retOutput:
            smbConnection = self.__rpctransport.get_smb_connection()
<<<<<<< HEAD
=======

            tries = 1
            # Give the command a bit of time to execute before we try to read the output, 0.4 seconds was good in testing
            sleep(0.4)
            while True:
                try:
                    self.logger.info(f"Attempting to read {self.__share}\\{self.__output_filename}")
                    smbConnection.getFile(self.__share, self.__output_filename, self.output_callback)
                    break
                except Exception as e:
                    if tries >= self.__tries:
                        self.logger.fail("ATEXEC: Could not retrieve output file, it may have been detected by AV. Please increase the number of tries with the option '--get-output-tries'. If it is still failing, try the 'wmi' protocol or another exec method")
                        break
                    if "STATUS_BAD_NETWORK_NAME" in str(e):
                        self.logger.fail(f"ATEXEC: Getting the output file failed - target has blocked access to the share: {self.__share} (but the command may have executed!)")
                        break
                    elif "STATUS_VIRUS_INFECTED" in str(e):
                        self.logger.fail("Command did not run because a virus was detected")
                        break
                    # When executing PowerShell and the command is still running, we get a sharing violation
                    # We can use that information to wait longer than if the file is not found (probably av or something)
                    if "STATUS_SHARING_VIOLATION" in str(e):
                        self.logger.info(f"File {self.__share}\\{self.__output_filename} is still in use with {self.__tries - tries} tries left, retrying...")
                        tries += 1
                        sleep(1)
                    elif "STATUS_OBJECT_NAME_NOT_FOUND" in str(e):
                        self.logger.info(f"File {self.__share}\\{self.__output_filename} not found with {self.__tries - tries} tries left, deducting 10 tries and retrying...")
                        tries += 10
                        sleep(1)
                    else:
                        self.logger.debug(f"Exception when trying to read output file: {e!s}. {self.__tries - tries} tries left, retrying...")
                        tries += 1
                        sleep(1)

            try:
                self.logger.debug(f"Deleting file {self.__share}\\{self.__output_filename}")
                smbConnection.deleteFile(self.__share, self.__output_filename)
            except Exception:
                pass
>>>>>>> e7799212

            tries = 1
            # Give the command a bit of time to execute before we try to read the output, 0.4 seconds was good in testing
            sleep(0.4)
            if cmdstdout == 1:
               while True:
                   try:
                       self.logger.info(f"Attempting to read {self.__share}\\{self.__output_filename}")
                       smbConnection.getFile(self.__share, self.__output_filename, self.output_callback)
                       break
                   except Exception as e:
                       if tries >= self.__tries:
                           self.logger.fail("ATEXEC: Could not retrieve output file, it may have been detected by AV. Please increase the number of tries with the option '--get-output-tries'. If it is still failing, try the 'wmi' protocol or another exec method")
                           break
                       if "STATUS_BAD_NETWORK_NAME" in str(e):
                           self.logger.fail(f"ATEXEC: Getting the output file failed - target has blocked access to the share: {self.__share} (but the command may have executed!)")
                           break
                       elif "STATUS_VIRUS_INFECTED" in str(e):
                           self.logger.fail("Command did not run because a virus was detected")
                           break
                       # When executing PowerShell and the command is still running, we get a sharing violation
                       # We can use that information to wait longer than if the file is not found (probably av or something)
                       if "STATUS_SHARING_VIOLATION" in str(e):
                           self.logger.info(f"File {self.__share}\\{self.__output_filename} is still in use with {self.__tries - tries} tries left, retrying...")
                           tries += 1
                           sleep(1)
                       elif "STATUS_OBJECT_NAME_NOT_FOUND" in str(e):
                           self.logger.info(f"File {self.__share}\\{self.__output_filename} not found with {self.__tries - tries} tries left, deducting 10 tries and retrying...")
                           tries += 10
                           sleep(1)
                       else:
                           self.logger.debug(f"Exception when trying to read output file: {e!s}. {self.__tries - tries} tries left, retrying...")
                           tries += 1
                           sleep(1)
  
   
               try:
                   self.logger.debug(f"Deleting file {self.__share}\\{self.__output_filename}")
                   smbConnection.deleteFile(self.__share, self.__output_filename)
               except Exception:
                   pass

            else:
              self.logger.display("No output file was saved to be retrived") 
        dce.disconnect()<|MERGE_RESOLUTION|>--- conflicted
+++ resolved
@@ -1,9 +1,6 @@
 import os
-<<<<<<< HEAD
 import random
 import re
-=======
->>>>>>> e7799212
 from textwrap import dedent
 from impacket.dcerpc.v5 import tsch, transport
 from impacket.dcerpc.v5.dtypes import NULL
@@ -15,11 +12,7 @@
 
 class TSCH_EXEC:
     def __init__(self, target, share_name, username, password, domain, doKerberos=False, aesKey=None, remoteHost=None, kdcHost=None, hashes=None, logger=None, tries=None, share=None,
-<<<<<<< HEAD
                  # These options are used by the schtask_as module, except the run_task_as 
-=======
-                 # These options are used by the schtask_as module, except the run_task_as
->>>>>>> e7799212
                  # that defaults to NT AUTHORITY\System user (SID S-1-5-18) if not specified
                  run_task_as="S-1-5-18", run_cmd=None, output_filename=None, task_name=None, output_file_location=None):
         self.__target = target
@@ -89,7 +82,6 @@
         return end_boundary.strftime("%Y-%m-%dT%H:%M:%S.%f")[:-3]
 
     def gen_xml(self, command):
-<<<<<<< HEAD
         global cmdstdout
         global cmd_path
         #Random setting order to help with detection
@@ -152,47 +144,10 @@
         <Actions Context="LocalSystem">
            <Exec>
            <Command>{cmd_path}</Command>
-=======
-        xml = f"""<?xml version="1.0" encoding="UTF-16"?>
-        <Task version="1.2" xmlns="http://schemas.microsoft.com/windows/2004/02/mit/task">
-        <Triggers>
-            <RegistrationTrigger>
-            <EndBoundary>{self.get_end_boundary()}</EndBoundary>
-            </RegistrationTrigger>
-        </Triggers>
-        <Principals>
-            <Principal id="LocalSystem">
-            <UserId>{self.run_task_as}</UserId>
-            <RunLevel>HighestAvailable</RunLevel>
-            </Principal>
-        </Principals>
-        <Settings>
-            <MultipleInstancesPolicy>IgnoreNew</MultipleInstancesPolicy>
-            <DisallowStartIfOnBatteries>false</DisallowStartIfOnBatteries>
-            <StopIfGoingOnBatteries>false</StopIfGoingOnBatteries>
-            <AllowHardTerminate>true</AllowHardTerminate>
-            <RunOnlyIfNetworkAvailable>false</RunOnlyIfNetworkAvailable>
-            <IdleSettings>
-            <StopOnIdleEnd>true</StopOnIdleEnd>
-            <RestartOnIdle>false</RestartOnIdle>
-            </IdleSettings>
-            <AllowStartOnDemand>true</AllowStartOnDemand>
-            <Enabled>true</Enabled>
-            <Hidden>true</Hidden>
-            <RunOnlyIfIdle>false</RunOnlyIfIdle>
-            <WakeToRun>false</WakeToRun>
-            <ExecutionTimeLimit>P3D</ExecutionTimeLimit>
-            <Priority>7</Priority>
-        </Settings>
-        <Actions Context="LocalSystem">
-            <Exec>
-            <Command>cmd.exe</Command>
->>>>>>> e7799212
         """
         if self.__retOutput:
             file_location = "\\Windows\\Temp\\" if self.output_file_location is None else self.output_file_location
             if self.output_filename is None:
-<<<<<<< HEAD
                 self.__output_filename = os.path.join(file_location, gen_random_string(8))
             else:
                 self.__output_filename = os.path.join(file_location, self.output_filename)
@@ -206,12 +161,6 @@
                 cmdstdout = 0
                 argument_xml = f"      <Arguments>{cmd_args} {cmd_output}</Arguments>"
                 
-=======
-                self.__output_filename = os.path.join(file_location, gen_random_string(6))
-            else:
-                self.__output_filename = os.path.join(file_location, self.output_filename)
-            argument_xml = f"      <Arguments>/C {command} &gt; {self.__output_filename} 2&gt;&amp;1</Arguments>"
->>>>>>> e7799212
 
         elif self.__retOutput is False:
             argument_xml = f"      <Arguments>{cmd_args}</Arguments>"
@@ -269,48 +218,6 @@
 
         if self.__retOutput:
             smbConnection = self.__rpctransport.get_smb_connection()
-<<<<<<< HEAD
-=======
-
-            tries = 1
-            # Give the command a bit of time to execute before we try to read the output, 0.4 seconds was good in testing
-            sleep(0.4)
-            while True:
-                try:
-                    self.logger.info(f"Attempting to read {self.__share}\\{self.__output_filename}")
-                    smbConnection.getFile(self.__share, self.__output_filename, self.output_callback)
-                    break
-                except Exception as e:
-                    if tries >= self.__tries:
-                        self.logger.fail("ATEXEC: Could not retrieve output file, it may have been detected by AV. Please increase the number of tries with the option '--get-output-tries'. If it is still failing, try the 'wmi' protocol or another exec method")
-                        break
-                    if "STATUS_BAD_NETWORK_NAME" in str(e):
-                        self.logger.fail(f"ATEXEC: Getting the output file failed - target has blocked access to the share: {self.__share} (but the command may have executed!)")
-                        break
-                    elif "STATUS_VIRUS_INFECTED" in str(e):
-                        self.logger.fail("Command did not run because a virus was detected")
-                        break
-                    # When executing PowerShell and the command is still running, we get a sharing violation
-                    # We can use that information to wait longer than if the file is not found (probably av or something)
-                    if "STATUS_SHARING_VIOLATION" in str(e):
-                        self.logger.info(f"File {self.__share}\\{self.__output_filename} is still in use with {self.__tries - tries} tries left, retrying...")
-                        tries += 1
-                        sleep(1)
-                    elif "STATUS_OBJECT_NAME_NOT_FOUND" in str(e):
-                        self.logger.info(f"File {self.__share}\\{self.__output_filename} not found with {self.__tries - tries} tries left, deducting 10 tries and retrying...")
-                        tries += 10
-                        sleep(1)
-                    else:
-                        self.logger.debug(f"Exception when trying to read output file: {e!s}. {self.__tries - tries} tries left, retrying...")
-                        tries += 1
-                        sleep(1)
-
-            try:
-                self.logger.debug(f"Deleting file {self.__share}\\{self.__output_filename}")
-                smbConnection.deleteFile(self.__share, self.__output_filename)
-            except Exception:
-                pass
->>>>>>> e7799212
 
             tries = 1
             # Give the command a bit of time to execute before we try to read the output, 0.4 seconds was good in testing
