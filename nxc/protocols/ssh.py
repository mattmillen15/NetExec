--- conflicted
+++ resolved
@@ -63,26 +63,13 @@
         if self.conn._transport.remote_version:
             self.remote_version = self.conn._transport.remote_version
         self.logger.debug(f"Remote version: {self.remote_version}")
-<<<<<<< HEAD
-        self.server_os = ""
-        if self.args.remote_enum:
-            stdin, stdout, stderr = self.conn.exec_command("uname -r")
-            self.server_os = stdout.read().decode("utf-8")
-            self.logger.debug(f"OS retrieved: {self.server_os}")
-        self.db.add_host(self.host, self.port, self.remote_version, os=self.server_os)
-=======
-        self.db.add_host(self.host, self.args.port, self.remote_version)
->>>>>>> 4dd9be20
+        self.db.add_host(self.host, self.port, self.remote_version)
 
     def create_conn_obj(self):
         self.conn = paramiko.SSHClient()
         self.conn.set_missing_host_key_policy(paramiko.AutoAddPolicy())
         try:
-<<<<<<< HEAD
-            self.conn.connect(self.host, port=self.port)
-=======
-            self.conn.connect(self.host, port=self.args.port, timeout=self.args.ssh_timeout, look_for_keys=False)
->>>>>>> 4dd9be20
+            self.conn.connect(self.host, port=self.port, timeout=self.args.ssh_timeout, look_for_keys=False)
         except AuthenticationException:
             return True
         except SSHException:
@@ -206,48 +193,6 @@
         stdout = None
         try:
             if self.args.key_file or private_key:
-<<<<<<< HEAD
-                if private_key:
-                    pkey = paramiko.RSAKey.from_private_key(StringIO(private_key))
-                else:
-                    pkey = paramiko.RSAKey.from_private_key_file(self.args.key_file)
-
-                self.logger.debug(f"Logging in with key")
-                self.conn.connect(
-                    self.host,
-                    port=self.port,
-                    username=username,
-                    passphrase=password if password != "" else None,
-                    pkey=pkey,
-                    look_for_keys=False,
-                    allow_agent=False,
-                )
-                if private_key:
-                    cred_id = self.db.add_credential(
-                        "key",
-                        username,
-                        password if password != "" else "",
-                        key=private_key,
-                    )
-                else:
-                    with open(self.args.key_file, "r") as f:
-                        key_data = f.read()
-                    cred_id = self.db.add_credential(
-                        "key",
-                        username,
-                        password if password != "" else "",
-                        key=key_data,
-                    )
-            else:
-                self.logger.debug(f"Logging in with password")
-                self.conn.connect(
-                    self.host,
-                    port=self.port,
-                    username=username,
-                    password=password,
-                    look_for_keys=False,
-                    allow_agent=False,
-=======
                 self.logger.debug("Logging in with key")
 
                 if self.args.key_file:
@@ -263,7 +208,6 @@
                     username,
                     password if password != "" else "",
                     key=private_key,
->>>>>>> 4dd9be20
                 )
 
             else:
